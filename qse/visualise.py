import matplotlib.pyplot as plt
import numpy as np


def draw(qbits, radius=None, show_labels=False, colouring=None, units=None):
    """
    Visualize the positions of a set of qubits.

    Parameters
    ----------
    qbits: qse.Qbits
        The Qbits object.
    radius: float | str
        A cutoff radius for visualizing bonds.
        Pass 'nearest' to set the radius to the smallest
        distance between the passed qubits.
        If no value is passed the bonds will not be visualized.
    show_labels: bool
        Whether to show the labels of the qubits.
        Defaults to False.
    colouring: str | list
        A set of integers used to assign different colors to each Qubit.
        This can be used to view different magnetic orderings.
        Must have the same length as the number of Qubits.
    units : str, optional
        The units of distance.
    """
    if (colouring is not None) and (len(colouring) != qbits.nqbits):
        raise Exception("The length of colouring must equal the number of Qubits.")

    cell_rank = qbits.cell.rank
    position_rank = np.linalg.matrix_rank(qbits.positions)
    # if cell_rank is more than position_rank, it means that a higher dimensional cell
    # is present, and actual structure requires repettition of cells to
    # clearly visualize. if position_rank is more than cell_rank, it means the repettion
    # happens in lower dimension of a local geometry which visualized in
    # higher dimension. Either way, we need to see things in higher dimension.

    rank = max(cell_rank, position_rank)
    positions = qbits.positions.copy()
    x, y, z = positions.T

    draw_bonds = False if radius is None else True

    if draw_bonds:
        rij = qbits.get_all_distances()
        min_dist = rij[np.logical_not(np.eye(qbits.nqbits, dtype=bool))].min()
        if radius == "nearest":
            radius = min_dist
        elif min_dist > radius:
            draw_bonds = False

    if draw_bonds:
        f_tol = 1.01  # fractional tolerance
        neighbours = rij <= radius * f_tol
        np.fill_diagonal(neighbours, False)
        ii, jj = np.where(neighbours)
        X, Y, Z = positions[ii].T
        U, V, W = (positions[jj] - positions[ii]).T
        C = rij[neighbours]
        C = C / C.min()

    fig = plt.figure()
    ax = fig.add_subplot(projection="3d") if rank == 3 else fig.add_subplot()
    ax.set_aspect("equal")

    if rank == 3:
        if draw_bonds:
            ax.quiver(
                X,
                Y,
                Z,
                U,
                V,
                W,
                arrow_length_ratio=0,
                linewidth=0.3,
                color="gray",
                alpha=1 / C**3,
            )
        ax.scatter(x, y, z, "o", color="blue")

    else:
        ax.set_xlabel("x" + f" ({units})" if units is not None else "x")
        ax.set_ylabel("y" + f" ({units})" if units is not None else "y")

        if draw_bonds:
            ax.quiver(
                X,
                Y,
                U,
                V,
                linewidth=1,
                angles="xy",
                scale_units="xy",
                scale=2,
                headaxislength=0,
                headlength=0,
                color="gray",
                alpha=1 / C**3,
            )

        if colouring is not None:
            colours = ["C0", "C2", "C1", "C3", "C4", "C5", "C6"]  # green as 2nd
            for c, label in enumerate(set(colouring)):
                inds = [j == label for j in colouring]
                ax.scatter(x[inds], y[inds], c=colours[c], label=label, s=80)
            ax.legend()
        else:
            ax.scatter(x, y, c="g", s=80)

        if show_labels:
            for ind in range(qbits.nqbits):
<<<<<<< HEAD
                print(ind)
                ax.text(x[ind], y[ind], s=qbits.labels[ind])



def correlation(corr_matrix, labels=None):
    """
    Visualise a correlation matrix.

    Parameters
    ----------
    corr_matrix: np.ndarray
        The correlation matrix to be visualised.
    labels: list[str], optional
        Labels to be displayed.
    """
    n = corr_matrix.shape[0]

    fig = plt.figure()
    ax = fig.add_subplot()
    im = ax.imshow(corr_matrix[::-1])  # use opposite convention to plt.
    fig.colorbar(im, ax=ax)

    if labels is None:
        labels = ["%i" %i for i in range(n)]

    ax.set_xticks(range(n), labels)
    ax.set_yticks(range(n), labels[::-1])
=======
                ax.text(x[ind], y[ind], s=qbits.labels[ind])
>>>>>>> eacee7c0
<|MERGE_RESOLUTION|>--- conflicted
+++ resolved
@@ -111,8 +111,6 @@
 
         if show_labels:
             for ind in range(qbits.nqbits):
-<<<<<<< HEAD
-                print(ind)
                 ax.text(x[ind], y[ind], s=qbits.labels[ind])
 
 
@@ -139,7 +137,4 @@
         labels = ["%i" %i for i in range(n)]
 
     ax.set_xticks(range(n), labels)
-    ax.set_yticks(range(n), labels[::-1])
-=======
-                ax.text(x[ind], y[ind], s=qbits.labels[ind])
->>>>>>> eacee7c0
+    ax.set_yticks(range(n), labels[::-1])