"""
Quantum Simulation Environment.


This package is adapted from Atomic Simulation Environment (ASE).
"""

<<<<<<< HEAD
__all__ = ["cell", "utils", "lattices", "draw", "Qbits", "Qbit", "Signal"]
__version__ = "0.1.1"

from ase import cell

from qse import lattices, utils
=======
__all__ = ["calc", "cell", "draw", "magnetic", "Qbit", "Qbits", "Signal", "utils"]
__version__ = "0.1.2"

from ase import cell

>>>>>>> 3a551370
from qse.qbit import Qbit
from qse.qbits import Qbits
from qse.signal import Signal
from qse.visualise import draw

from qse import calc, magnetic, utils  # isort: skip<|MERGE_RESOLUTION|>--- conflicted
+++ resolved
@@ -5,23 +5,14 @@
 This package is adapted from Atomic Simulation Environment (ASE).
 """
 
-<<<<<<< HEAD
-__all__ = ["cell", "utils", "lattices", "draw", "Qbits", "Qbit", "Signal"]
-__version__ = "0.1.1"
-
-from ase import cell
-
-from qse import lattices, utils
-=======
-__all__ = ["calc", "cell", "draw", "magnetic", "Qbit", "Qbits", "Signal", "utils"]
+__all__ = ["calc", "cell", "draw", "lattices", "magnetic", "Qbit", "Qbits", "Signal", "utils"]
 __version__ = "0.1.2"
 
 from ase import cell
 
->>>>>>> 3a551370
 from qse.qbit import Qbit
 from qse.qbits import Qbits
 from qse.signal import Signal
 from qse.visualise import draw
 
-from qse import calc, magnetic, utils  # isort: skip+from qse import calc, lattices, magnetic, utils  # isort: skip