import copy
import os
import pathlib
import subprocess
import warnings
<<<<<<< HEAD
from typing import Any, Dict, List, Optional, Set, Union
=======
from typing import Any, Dict, List, Optional, Set
>>>>>>> 1d0fe06e

import numpy as np
from ase.outputs import Properties, all_outputs

<<<<<<< HEAD

class CalculatorError(RuntimeError):
    """Base class of error types related to ASE calculators."""


class CalculatorSetupError(CalculatorError):
    """
    Calculation cannot be performed with the given parameters.

    Reasons to raise this errors are:
      * The calculator is not properly configured
        (missing executable, environment variables, ...)
      * The given qbits object is not supported
      * Calculator parameters are unsupported

    Typically raised before a calculation.
    """


class EnvironmentError(CalculatorSetupError):
    """
    Raised if calculator is not properly set up with ASE.
    May be missing an executable or environment variables.
    """


class InputError(CalculatorSetupError):
    """
    Raised if inputs given to the calculator were incorrect.
    Bad input keywords or values, or missing pseudopotentials.
    This may be raised before or during calculation, depending on
    when the problem is detected.
    """


class CalculationFailed(CalculatorError):
    """
    Calculation failed unexpectedly.

    Reasons to raise this error are:
      * Calculation did not converge
      * Calculation ran out of memory
      * Segmentation fault or other abnormal termination
      * Arithmetic trouble (singular matrices, NaN, ...)

    Typically raised during calculation.
    """


class ReadError(CalculatorError):
    """Unexpected irrecoverable error while reading calculation results."""


class PropertyNotImplementedError(NotImplementedError):
    """Raised if a calculator does not implement the requested property."""


class PropertyNotPresent(CalculatorError):
    """
    Requested property is missing.

    Maybe it was never calculated, or for some reason was not extracted
    with the rest of the results, without being a fatal ReadError.
    """
=======
from qse.calc.messages import (
    CalculationFailed,
    CalculatorSetupError,
    PropertyNotImplementedError,
    PropertyNotPresent,
)
>>>>>>> 1d0fe06e


def compare_qbits(qbits1, qbits2, tol=1e-15, excluded_properties=None):
    """Check for system changes since last calculation.  Properties in
    ``excluded_properties`` are not checked."""
    if qbits1 is None:
        system_changes = all_changes[:]
    else:
        system_changes = []

        properties_to_check = set(all_changes)
        if excluded_properties:
            properties_to_check -= set(excluded_properties)

        # Check properties that aren't in Qbits.arrays but are attributes of
        # Qbits objects
        for prop in ["cell", "pbc"]:
            if prop in properties_to_check:
                properties_to_check.remove(prop)
                if not equal(getattr(qbits1, prop), getattr(qbits2, prop), atol=tol):
                    system_changes.append(prop)

        arrays1 = set(qbits1.arrays)
        arrays2 = set(qbits2.arrays)

        # Add any properties that are only in qbits1.arrays or only in
        # qbits2.arrays (and aren't excluded).  Note that if, e.g. arrays1 has
        # `initial_charges` which is merely zeros and arrays2 does not have
        # this array, we'll still assume that the system has changed.  However,
        # this should only occur rarely.
        system_changes += properties_to_check & (arrays1 ^ arrays2)

        # Finally, check all of the non-excluded properties shared by the qbits
        # arrays.
        for prop in properties_to_check & arrays1 & arrays2:
            if not equal(qbits1.arrays[prop], qbits2.arrays[prop], atol=tol):
                system_changes.append(prop)

    return system_changes


all_properties = [
    "energy",
    "energies",
]  # Rajarshi: this needs to populate according to usage


all_changes = ["labels", "positions", "states", "cell", "pbc"]

# Recognized names of calculators sorted alphabetically:
names = ["myqlm", "pulser", "qiskit"]


special = {
    "myqlm": "MYQLM",
    "pulser": "Pulser",
    "qiskit": "Qiskit",
}


external_calculators = {}


def register_calculator_class(name, cls):
    """Add the class into the database."""
    assert name not in external_calculators
    external_calculators[name] = cls
    names.append(name)
    names.sort()


def get_calculator_class(name):
    """Return calculator class."""
    if name == "pulser":
        from qse.calc.pulser import Pulser as Calculator
    elif name == "myqlm":
        from qse.calc.myqlm import MyQLM as Calculator
    elif name in external_calculators:
        Calculator = external_calculators[name]
    else:
        classname = special.get(name, name.title())
        module = __import__("qse.calculators." + name, {}, None, [classname])
        Calculator = getattr(module, classname)
    return Calculator


def equal(a, b, tol=None, rtol=None, atol=None):
    """ndarray-enabled comparison function."""
    # XXX Known bugs:
    #  * Comparing cell objects (pbc not part of array representation)
    #  * Infinite recursion for cyclic dicts
    #  * Can of worms is open
    if tol is not None:
        msg = "Use `equal(a, b, rtol=..., atol=...)` instead of `tol=...`"
        warnings.warn(msg, DeprecationWarning)
        assert (
            rtol is None and atol is None
        ), "Do not use deprecated `tol` with `atol` and/or `rtol`"
        rtol = tol
        atol = tol

    a_is_dict = isinstance(a, dict)
    b_is_dict = isinstance(b, dict)
    if a_is_dict or b_is_dict:
        # Check that both a and b are dicts
        if not (a_is_dict and b_is_dict):
            return False
        if a.keys() != b.keys():
            return False
        return all(equal(a[key], b[key], rtol=rtol, atol=atol) for key in a)

    if np.shape(a) != np.shape(b):
        return False

    if rtol is None and atol is None:
        return np.array_equal(a, b)

    if rtol is None:
        rtol = 0
    if atol is None:
        atol = 0

    return np.allclose(a, b, rtol=rtol, atol=atol)


class Parameters(dict):
    """Dictionary for parameters.

    Special feature: If param is a Parameters instance, then param.xc
    is a shorthand for param['xc'].
    """

    def __getattr__(self, key):
        if key not in self:
            return dict.__getattribute__(self, key)
        return self[key]

    def __setattr__(self, key, value):
        self[key] = value

    @classmethod
    def read(cls, filename):
        """Read parameters from file."""
        # We use ast to evaluate literals, avoiding eval()
        # for security reasons.
        import ast

        with open(filename) as fd:
            txt = fd.read().strip()
        assert txt.startswith("dict(")
        assert txt.endswith(")")
        txt = txt[5:-1]

        # The tostring() representation "dict(...)" is not actually
        # a literal, so we manually parse that along with the other
        # formatting that we did manually:
        dct = {}
        for line in txt.splitlines():
            key, val = line.split("=", 1)
            key = key.strip()
            val = val.strip()
            if val[-1] == ",":
                val = val[:-1]
            dct[key] = ast.literal_eval(val)

        parameters = cls(dct)
        return parameters

    def tostring(self):
        keys = sorted(self)
        return (
            "dict("
            + ",\n     ".join("{}={!r}".format(key, self[key]) for key in keys)
            + ")\n"
        )

    def write(self, filename):
        pathlib.Path(filename).write_text(self.tostring())


class Calculator:
    """
    Base-class for all QSE calculators, adapted from ASE calculators.

    A calculator must raise PropertyNotImplementedError if asked for a
    property that it can't calculate.  So, if calculation of the
    stress tensor has not been implemented, get_stress(qbits) should
    raise PropertyNotImplementedError.  This can be achieved simply by not
    including the string 'stress' in the list implemented_properties
    which is a class member.  These are the names of the standard
    properties: 'energy', 'forces', 'stress', 'dipole', 'charges',
    'magmom' and 'magmoms'.
    """

    implemented_properties: List[str] = []
    "Properties calculator can handle (energy, forces, ...)"

    default_parameters: Dict[str, Any] = {}
    "Default parameters"

    ignored_changes: Set[str] = set()
    "Properties of Qbits which we ignore for the purposes of cache "
    "invalidation with check_state()."

    discard_results_on_any_change = False
    "Whether we purge the results following any change in the set() method.  "
    "Most (file I/O) calculators will probably want this."

    _deprecated = object()

    def __init__(self, **kwargs):
        """Basic calculator implementation.
        label: str
            Name used for all files.  Not supported by all calculators.
            May contain a directory, but please use the directory parameter
            for that instead.
        qbits: Qbits object
            Optional Qbits object to which the calculator will be
            attached.  When restarting, qbits will get its positions and
            unit-cell updated from file.
        """
        # print(kwargs.keys())
        self._qbits = kwargs.get("qbits")  # copy of qbits object from last calculation
        self._label = kwargs.get("label")
        # self._label = label
        # self.qbits = qbits
        # self.label = kwargs.get('label')
        self.results = {}  # calculated properties (energy, forces, ...)
        self.parameters = None  # calculational parameters
        self.prefix = None
        # print(self.label)
        if self.parameters is None:
            # Use default parameters if they were not read from file:
            self.parameters = self.get_default_parameters()

        if self.qbits is not None:
            self.qbits.calc = self

        # self.set(**kwargs)

        if not hasattr(self, "name"):
            self.name = self.__class__.__name__.lower()

    @property
    def label(self):
        return self._label

    @label.setter
    def label(self, label):
        self._label = label

    def get_default_parameters(self):
        return Parameters(copy.deepcopy(self.default_parameters))

    def todict(self, skip_default=True):
        defaults = self.get_default_parameters()
        dct = {}
        for key, value in self.parameters.items():
            if hasattr(value, "todict"):
                value = value.todict()
            if skip_default:
                default = defaults.get(key, "_no_default_")
                if default != "_no_default_" and equal(value, default):
                    continue
            dct[key] = value
        return dct

    def reset(self):
        """Clear all information from old calculation."""

        self.qbits = None
        self.results = {}

    def read(self, label):
        """Read qbits, parameters and calculated properties from output file.

        Read result from self.label file.  Raise ReadError if the file
        is not there.  If the file is corrupted or contains an error
        message from the calculation, a ReadError should also be
        raised.  In case of succes, these attributes must set:

        qbits: Qbits object
            The state of the qbits from last calculation.
        parameters: Parameters object
            The parameter dictionary.
        results: dict
            Calculated properties like energy and forces.

        The FileIOCalculator.read() method will typically read qbits
        and parameters and get the results dict by calling the
        read_results() method."""

        self.set_label(label)

    def get_qbits(self):
        if self.qbits is None:
            # raise ValueError('Calculator has no qbits')
            print("qbits is None")
            qbits = self.qbits
        else:
            qbits = self.qbits.copy()
            qbits.calc = self
        return qbits

    # def set_qbits(self, qbits):
    #    self.qbits = qbits
    #    #qbits.calc = self
    @property
    def qbits(self):
        return self._qbits

    @qbits.setter
    def qbits(self, qbits):
        self._qbits = qbits

    # qbits = property(fget=get_qbits, fset=set_qbits, doc=f'qbits property, getter {get_qbits}, setter {set_qbits}')

    @classmethod
    def read_qbits(cls, restart, **kwargs):
        return cls(restart=restart, label=restart, **kwargs).get_qbits()

    def set(self, **kwargs):
        """Set parameters like set(key1=value1, key2=value2, ...).

        A dictionary containing the parameters that have been changed
        is returned.

        Subclasses must implement a set() method that will look at the
        chaneged parameters and decide if a call to reset() is needed.
        If the changed parameters are harmless, like a change in
        verbosity, then there is no need to call reset().

        The special keyword 'parameters' can be used to read
        parameters from a file."""

        if "parameters" in kwargs:
            filename = kwargs.pop("parameters")
            parameters = Parameters.read(filename)
            parameters.update(kwargs)
            kwargs = parameters

        changed_parameters = {}

        for key, value in kwargs.items():
            oldvalue = self.parameters.get(key)
            if key not in self.parameters or not equal(value, oldvalue):
                changed_parameters[key] = value
                self.parameters[key] = value

        if self.discard_results_on_any_change and changed_parameters:
            self.reset()
        return changed_parameters

    def check_state(self, qbits, tol=1e-15):
        """Check for any system changes since last calculation."""
        return compare_qbits(
            self.qbits, qbits, tol=tol, excluded_properties=set(self.ignored_changes)
        )

    def get_energy(self, qbits=None, force_consistent=False):
        energy = self.get_property("energy", qbits)
        if force_consistent:
            if "free_energy" not in self.results:
                name = self.__class__.__name__
                # XXX but we don't know why the energy is not there.
                # We should raise PropertyNotPresent.  Discuss
                raise PropertyNotImplementedError(
                    'Force consistent/free energy ("free_energy") '
                    "not provided by {0} calculator".format(name)
                )
            return self.results["free_energy"]
        else:
            return energy

    def get_property(self, name, qbits=None, allow_calculation=True):
        if name not in self.implemented_properties:
            raise PropertyNotImplementedError(
                "{} property not implemented".format(name)
            )

        if qbits is None:
            qbits = self.qbits
            system_changes = []
        else:
            system_changes = self.check_state(qbits)
            if system_changes:
                self.reset()
        if name not in self.results:
            if not allow_calculation:
                return None
            self.calculate(qbits, [name], system_changes)

        if name not in self.results:
            # For some reason the calculator was not able to do what we want,
            # and that is OK.
            raise PropertyNotImplementedError(
                "{} not present in this " "calculation".format(name)
            )

        result = self.results[name]
        if isinstance(result, np.ndarray):
            result = result.copy()
        return result

    def calculation_required(self, qbits, properties):
        assert not isinstance(properties, str)
        system_changes = self.check_state(qbits)
        if system_changes:
            return True
        for name in properties:
            if name not in self.results:
                return True
        return False

    def calculate(self, qbits=None, properties=["energy"], system_changes=all_changes):
        """Do the calculation.

        properties: list of str
            List of what needs to be calculated.  Can be any combination
            of 'energy', 'forces', 'stress', 'dipole', 'charges', 'magmom'
            and 'magmoms'.
        system_changes: list of str
            List of what has changed since last calculation.  Can be
            any combination of these six: 'positions', 'numbers', 'cell',
            'pbc', 'initial_charges' and 'initial_magmoms'.

        Subclasses need to implement this, but can ignore properties
        and system_changes if they want.  Calculated properties should
        be inserted into results dictionary like shown in this dummy
        example::

            self.results = {'energy': 0.0,
                            'forces': np.zeros((len(qbits), 3)),
                            'stress': np.zeros(6),
                            'dipole': np.zeros(3),
                            'charges': np.zeros(len(qbits)),
                            'magmom': 0.0,
                            'magmoms': np.zeros(len(qbits))}

        The subclass implementation should first call this
        implementation to set the qbits attribute and create any missing
        directories.
        """

        if qbits is not None:
            self.qbits = qbits.copy()
        if not os.path.isdir(self._directory):
            os.makedirs(self._directory)

    def calculate_properties(self, qbits, properties):
        """This method is experimental; currently for internal use."""
        for name in properties:
            if name not in all_outputs:
                raise ValueError(f"No such property: {name}")

        # We ignore system changes for now.
        self.calculate(qbits, properties, system_changes=all_changes)

        props = self.export_properties()

        for name in properties:
            if name not in props:
                raise PropertyNotPresent(name)
        return props

    def export_properties(self):
        return Properties(self.results)


class FileIOCalculator(Calculator):
    """Base class for calculators that write/read input/output files."""

    command: Optional[str] = None
    "Command used to start calculation"

    def __init__(
        self,
        restart=None,
        ignore_bad_restart_file=Calculator._deprecated,
        label=None,
        qbits=None,
        command=None,
        **kwargs,
    ):
        """File-IO calculator.

        command: str
            Command used to start calculation.
        """

        Calculator.__init__(
            self, restart, ignore_bad_restart_file, label, qbits, **kwargs
        )

        if command is not None:
            self.command = command
        else:
            name = "ASE_" + self.name.upper() + "_COMMAND"
            self.command = os.environ.get(name, self.command)

    def calculate(self, qbits=None, properties=["energy"], system_changes=all_changes):
        Calculator.calculate(self, qbits, properties, system_changes)
        self.write_input(self.qbits, properties, system_changes)
        if self.command is None:
            raise CalculatorSetupError(
                "Please set ${} environment variable ".format(
                    "ASE_" + self.name.upper() + "_COMMAND"
                )
                + "or supply the command keyword"
            )
        command = self.command
        if "PREFIX" in command:
            command = command.replace("PREFIX", self.prefix)

        try:
            proc = subprocess.Popen(command, shell=True, cwd=self.directory)
        except OSError as err:
            # Actually this may never happen with shell=True, since
            # probably the shell launches successfully.  But we soon want
            # to allow calling the subprocess directly, and then this
            # distinction (failed to launch vs failed to run) is useful.
            msg = 'Failed to execute "{}"'.format(command)
            raise EnvironmentError(msg) from err

        errorcode = proc.wait()

        if errorcode:
            path = os.path.abspath(self.directory)
            msg = (
                'Calculator "{}" failed with command "{}" failed in '
                "{} with error code {}".format(self.name, command, path, errorcode)
            )
            raise CalculationFailed(msg)

        self.read_results()

    def write_input(self, qbits, properties=None, system_changes=None):
        """Write input file(s).

        Call this method first in subclasses so that directories are
        created automatically."""

        absdir = os.path.abspath(self.directory)
        if absdir != os.curdir and not os.path.isdir(self.directory):
            os.makedirs(self.directory)

    def read_results(self):
        """Read energy, forces, ... from output file(s)."""
        pass<|MERGE_RESOLUTION|>--- conflicted
+++ resolved
@@ -3,88 +3,17 @@
 import pathlib
 import subprocess
 import warnings
-<<<<<<< HEAD
-from typing import Any, Dict, List, Optional, Set, Union
-=======
 from typing import Any, Dict, List, Optional, Set
->>>>>>> 1d0fe06e
 
 import numpy as np
 from ase.outputs import Properties, all_outputs
 
-<<<<<<< HEAD
-
-class CalculatorError(RuntimeError):
-    """Base class of error types related to ASE calculators."""
-
-
-class CalculatorSetupError(CalculatorError):
-    """
-    Calculation cannot be performed with the given parameters.
-
-    Reasons to raise this errors are:
-      * The calculator is not properly configured
-        (missing executable, environment variables, ...)
-      * The given qbits object is not supported
-      * Calculator parameters are unsupported
-
-    Typically raised before a calculation.
-    """
-
-
-class EnvironmentError(CalculatorSetupError):
-    """
-    Raised if calculator is not properly set up with ASE.
-    May be missing an executable or environment variables.
-    """
-
-
-class InputError(CalculatorSetupError):
-    """
-    Raised if inputs given to the calculator were incorrect.
-    Bad input keywords or values, or missing pseudopotentials.
-    This may be raised before or during calculation, depending on
-    when the problem is detected.
-    """
-
-
-class CalculationFailed(CalculatorError):
-    """
-    Calculation failed unexpectedly.
-
-    Reasons to raise this error are:
-      * Calculation did not converge
-      * Calculation ran out of memory
-      * Segmentation fault or other abnormal termination
-      * Arithmetic trouble (singular matrices, NaN, ...)
-
-    Typically raised during calculation.
-    """
-
-
-class ReadError(CalculatorError):
-    """Unexpected irrecoverable error while reading calculation results."""
-
-
-class PropertyNotImplementedError(NotImplementedError):
-    """Raised if a calculator does not implement the requested property."""
-
-
-class PropertyNotPresent(CalculatorError):
-    """
-    Requested property is missing.
-
-    Maybe it was never calculated, or for some reason was not extracted
-    with the rest of the results, without being a fatal ReadError.
-    """
-=======
 from qse.calc.messages import (
     CalculationFailed,
     CalculatorSetupError,
     PropertyNotImplementedError,
     PropertyNotPresent,
 )
->>>>>>> 1d0fe06e
 
 
 def compare_qbits(qbits1, qbits2, tol=1e-15, excluded_properties=None):
