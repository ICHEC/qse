--- conflicted
+++ resolved
@@ -39,11 +39,7 @@
         Defaults to "rydberg_global".
     magnetic_field : np.ndarray | list
         A magnetic field. Must be a 3-component array or list.
-<<<<<<< HEAD
-        Can only be bassed when using the Microwave channel ("mw_global").
-=======
         Can only be passed when using the Microwave channel ("mw_global").
->>>>>>> 70bf81ec
     device: pulser.devices.Device
         The device.
         Defaults to pulser.devices.MockDevice.
