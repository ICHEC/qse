--- conflicted
+++ resolved
@@ -5,11 +5,6 @@
 https://pulser.readthedocs.io/en/stable/
 """
 
-<<<<<<< HEAD
-from abc import ABCMeta
-=======
-
->>>>>>> b17bfe5b
 import os
 import os.path
 from abc import ABCMeta
@@ -22,19 +17,10 @@
 import pulser.pulse
 import pulser.waveforms
 
-#from pulser_simulation import Simulation, SimConfig, QutipEmulator
+# from pulser_simulation import Simulation, SimConfig, QutipEmulator
 from pulser_simulation import QutipEmulator
 
 from qse.calc import signal
-<<<<<<< HEAD
-import ase.io
-from qse.calc.calculator import (
-    Calculator,
-    all_changes,
-    Parameters,
-    CalculatorSetupError,
-)
-=======
 from qse.calc.calculator import (
     Calculator,
     CalculatorSetupError,
@@ -43,18 +29,6 @@
 )
 
 # from ase.calculators.calculator import (Calculator, all_changes, Parameters, CalculatorSetupError)
->>>>>>> b17bfe5b
-
-# from ase.calculators.calculator import (Calculator, all_changes, Parameters, CalculatorSetupError)
-
-
-<<<<<<< HEAD
-import pulser
-
-# from pulser_simulation import Simulation, SimConfig, QutipEmulator
-from pulser_simulation import QutipEmulator
-=======
->>>>>>> b17bfe5b
 
 
 class Pulser(Calculator):
