--- conflicted
+++ resolved
@@ -1,13 +1,10 @@
 """Interface to different QSE calculators."""
 
-<<<<<<< HEAD
 __all__ = ["Calculator", "CalculatorSetupError", "Signal"]
 
-from qse.calc.calculator import Calculator, CalculatorSetupError
-from qse.calc.signal import Signal
-=======
+
 __all__ = [
-    "calculator",
+    "Calculator",
     "Signal",
     "PropertyNotImplementedError",
     "PropertyNotPresent",
@@ -15,14 +12,10 @@
     "CalculationFailed",
 ]
 
-import qse.calc.calculator
+from qse.calc.calculator import Calculator
 from qse.calc.messages import (
     CalculationFailed,
     CalculatorSetupError,
     PropertyNotImplementedError,
     PropertyNotPresent,
-)
-
-from .myqlm import Myqlm
-from .pulser import Pulser
->>>>>>> 1d0fe06e
+)