--- conflicted
+++ resolved
@@ -1,25 +1,17 @@
 """Interface to different QSE calculators."""
 
 __all__ = [
-    "calculator",
-    "Signal",
+    "Calculator",
     "PropertyNotImplementedError",
     "PropertyNotPresent",
     "CalculatorSetupError",
     "CalculationFailed",
 ]
 
-import qse.calc.calculator
+from qse.calc.calculator import Calculator
 from qse.calc.messages import (
     CalculationFailed,
     CalculatorSetupError,
     PropertyNotImplementedError,
     PropertyNotPresent,
-)
-<<<<<<< HEAD
-from qse.calc.signal import Signal
-=======
-
-from .myqlm import Myqlm
-from .pulser import Pulser
->>>>>>> 870c4188
+)