# Copyright 2008, 2009 CAMd
# (see accompanying license files for details).

"""
Definition of the Qbits class.

This module defines the central object in the QSE package: the Qbits object.
"""
import copy
import numbers
from math import cos, pi, sin

import numpy as np
from ase.cell import Cell
from ase.geometry import (
    find_mic,
    get_angles,
    get_dihedrals,
    get_distances,
    wrap_positions,
)
from ase.utils import deprecated

from qse.qbit import Qbit
from qse.visualise import draw as _draw


class Qbits:
    """Qbits object.

    The Qbits object can represent an isolated molecule, or a
    periodically repeated structure.  It has a unit cell and
    there may be periodic boundary conditions along any of the three
    unit cell axes.
    Information about the qbits (qubit state and position) is
    stored in ndarrays.

    In order to do computation, a calculator object has to attached to the qbits object.

    Rajarshi: What should be the starting point of the qubits object.
    That is, what are possible scenarios to construct the object from.
    Qbits object is supposed to look similar to Register object.


    Parameters:

    labels: str or list of str
        Can be a list of symbols or a list of Qbit objects.
        Examples: 'H2O', 'COPt12', ['H', 'H', 'O'],
        [Qbit('Ne', (x, y, z)), ...].
    states: list of 2-length arrays. State of each qubit.
    positions: list of xyz-positions
        Qubit positions.  Anything that can be converted to an
        ndarray of shape (n, 3) will do: [(x1,y1,z1), (x2,y2,z2),
        ...].
    scaled_positions: list of scaled-positions
        Like positions, but given in units of the unit cell.
        Can not be set at the same time as positions.
    cell: 3x3 matrix or length 3 or 6 vector
        Unit cell vectors.  Can also be given as just three
        numbers for orthorhombic cells, or 6 numbers, where
        first three are lengths of unit cell vectors, and the
        other three are angles between them (in degrees), in following order:
        [len(a), len(b), len(c), angle(b,c), angle(a,c), angle(a,b)].
        First vector will lie in x-direction, second in xy-plane,
        and the third one in z-positive subspace.
        Default value: [0, 0, 0].
    celldisp: Vector
        Unit cell displacement vector. To visualize a displaced cell
        around the center of mass of a Systems of qbits. Default value
        = (0,0,0)
    pbc: one or three bool
        Periodic boundary conditions flags.  Examples: True,
        False, 0, 1, (1, 1, 0), (True, False, False).  Default
        value: False.
    constraint: constraint object(s)
        Used for applying one or more constraints during structure
        optimization.
    calculator: calculator object
        Used to attach a calculator for doing computation.
    info: dict of key-value pairs
        Dictionary of key-value pairs with additional information
        about the system.  The following keys may be used by ase:

          - spacegroup: Spacegroup instance
          - unit_cell: 'conventional' | 'primitive' | int | 3 ints
          - adsorbate_info: Information about special adsorption sites

        Items in the info attribute survives copy and slicing and can
        be stored in and retrieved from trajectory files given that the
        key is a string, the value is JSON-compatible and, if the value is a
        user-defined object, its base class is importable.  One should
        not make any assumptions about the existence of keys.

    Examples:
    Empty Qbits object:
    qs = Qbits()
    These three are equivalent:

    >>> d = 1.104  # N2 bondlength
    >>> a = Qbits('N2', [(0, 0, 0), (0, 0, d)])
    >>> a = Qbits(numbers=[7, 7], positions=[(0, 0, 0), (0, 0, d)])
    >>> a = Qbits([Qbit('N', (0, 0, 0)), Qbit('N', (0, 0, d))])

    FCC:

    >>> a = 4.05  # Gold lattice constant
    >>> b = a / 2
    >>> fcc = Qbits('Au',
    ...             cell=[(0, b, b), (b, 0, b), (b, b, 0)],
    ...             pbc=True)

    Wire:

    >>> d = 0.9  # H-H distance
    >>> h = Qbits('H', positions=[(0, 0, 0)],
    ...           cell=(d, 0, 0),
    ...           pbc=(1, 0, 0))
    """

    qse_objtype = "qbits"  # For JSONability
    """
    Following could be the typical ways to initialise
    the Qbits object which we should focus on -
    1. Give labels only: in which case we generate
    the Qbits with each of those labels, and located
    randomly. If labels is list of str, coordinates are
    random. If labels is list of Qbit, coordinates are
    those of each Qbit. The states are initialised as (1, 0)
    2. Provide positions only, then labels are assigned X,
    and state is initialised as (1,0)
    """

    def __init__(
        self,
        labels=None,
        states=None,
        positions=None,
        scaled_positions=None,
        cell=None,
        pbc=None,
        celldisp=None,
        constraint=None,
        calculator=None,
        info=None,
    ):
        self._cellobj = Cell.new()
        self._pbc = np.zeros(3, bool)

        qbits = None

        if hasattr(labels, "get_positions"):
            qbits = labels
            labels = None
        elif (
            isinstance(labels, (list, tuple))
            and len(labels) > 0
            and isinstance(labels[0], Qbit)
        ):
            # Get data from a list or tuple of Qbit objects:
<<<<<<< HEAD
            data = [
                [qbit.get_raw(name) for qbit in labels]
                for name in ["label", "state", "position"]
            ]
            qbits = self.__class__(None, *data)
=======
            data = {
                f"{name}s": [qbit.get_raw(name) for qbit in labels]
                for name in ["label", "state", "position", "tag"]
            }
            qbits = self.__class__(**data)
>>>>>>> 9beef212
            labels = None

        if qbits is not None:
            # Get data from another Qbits object:
            if scaled_positions is not None:
                raise NotImplementedError
            if positions is None:
                positions = qbits.get_positions()
            if cell is None:
                cell = qbits.get_cell()
            if celldisp is None:
                celldisp = qbits.get_celldisp()
            if pbc is None:
                pbc = qbits.get_pbc()
            if constraint is None:
                constraint = [c.copy() for c in qbits.constraints]
            if calculator is None:
                calculator = qbits.calc
            if info is None:
                info = copy.deepcopy(qbits.info)

        self.arrays = {}

        if labels is None:
            if positions is not None:
                nqbits = len(positions)
            elif scaled_positions is not None:
                nqbits = len(scaled_positions)
            else:
                nqbits = 0
            self.new_array("labels", np.arange(nqbits), int)

        if cell is None:
            cell = np.zeros((3, 3))
        self.set_cell(cell)

        if celldisp is None:
            celldisp = np.zeros(shape=(3, 1))
        self.set_celldisp(celldisp)

        if positions is None:
            if scaled_positions is None:
                positions = np.zeros((len(self.arrays["labels"]), 3))
            else:
                assert self.cell.rank == 3
                positions = np.dot(scaled_positions, self.cell)
        else:
            if scaled_positions is not None:
                # raise TypeError(
                #    'Use only one of "symbols" and "numbers".')
                print("Both positions and scaled positions are not None!")
        self.new_array("positions", positions, float, (3,))

        if states is None:
            states = np.zeros((positions.shape[0], 2), dtype=complex)
            states[:, 1] += 1
        self.new_array("states", states, complex, (2,))
        self.set_constraint(constraint)
        if pbc is None:
            pbc = False
        self.set_pbc(pbc)

        if info is None:
            self.info = {}
        else:
            self.info = dict(info)

        self.calc = calculator

    # @deprecated(DeprecationWarning('Please use qbits.calc = calc'))
    # def set_calculator(self, calc=None):
    #    """Attach calculator object.
    #
    #    Please use the equivalent qbits.calc = calc instead of this
    #    method."""
    #    self.calc = calc

    # @deprecated(DeprecationWarning('Please use qbits.calc'))
    # def get_calculator(self):
    #    """Get currently attached calculator object.
    #
    #    Please use the equivalent qbits.calc instead of
    #    qbits.get_calculator()."""
    #    return self.calc

    @property
    def calc(self):
        """Calculator object."""
        return self._calc

    @calc.setter
    def calc(self, calc):
        self._calc = calc
        if hasattr(calc, "set_qbits"):
            calc.set_qbits(self)

    # @calc.deleter  # type: ignore
    # @deprecated(DeprecationWarning('Please use qbits.calc = None'))
    # def calc(self):
    #    self._calc = None

    # @property  # type: ignore
    # @deprecated('Please use qbits.cell.rank instead')
    # def number_of_lattice_vectors(self):
    #    """Number of (non-zero) lattice vectors."""
    #    return self.cell.rank

    def set_constraint(self, constraint=None):
        """Apply one or more constrains.

        The *constraint* argument must be one constraint object or a
        list of constraint objects."""
        if constraint is None:
            self._constraints = []
        else:
            if isinstance(constraint, list):
                self._constraints = constraint
            elif isinstance(constraint, tuple):
                self._constraints = list(constraint)
            else:
                self._constraints = [constraint]

    def _get_constraints(self):
        return self._constraints

    def _del_constraints(self):
        self._constraints = []

    constraints = property(
        _get_constraints, set_constraint, _del_constraints, "Constraints of the qbits."
    )

    def set_cell(self, cell, scale_qbits=False, apply_constraint=True):
        """Set unit cell vectors.

        Parameters:

        cell: 3x3 matrix or length 3 or 6 vector
            Unit cell.  A 3x3 matrix (the three unit cell vectors) or
            just three numbers for an orthorhombic cell. Another option is
            6 numbers, which describes unit cell with lengths of unit cell
            vectors and with angles between them (in degrees), in following
            order: [len(a), len(b), len(c), angle(b,c), angle(a,c),
            angle(a,b)].  First vector will lie in x-direction, second in
            xy-plane, and the third one in z-positive subspace.
        scale_qbits: bool
            Fix qbit positions or move qbits with the unit cell?
            Default behavior is to *not* move the qbits (scale_qbits=False).
        apply_constraint: bool
            Whether to apply constraints to the given cell.

        Examples:

        Two equivalent ways to define an orthorhombic cell:

        >>> qbits = Qbits('He')
        >>> a, b, c = 7, 7.5, 8
        >>> qbits.set_cell([a, b, c])
        >>> qbits.set_cell([(a, 0, 0), (0, b, 0), (0, 0, c)])

        FCC unit cell:

        >>> qbits.set_cell([(0, b, b), (b, 0, b), (b, b, 0)])

        Hexagonal unit cell:

        >>> qbits.set_cell([a, a, c, 90, 90, 120])

        Rhombohedral unit cell:

        >>> alpha = 77
        >>> qbits.set_cell([a, a, a, alpha, alpha, alpha])
        """

        # Override pbcs if and only if given a Cell object:
        # print('here', cell)
        cell = Cell.new(cell)

        # XXX not working well during initialize due to missing _constraints
        if apply_constraint and hasattr(self, "_constraints"):
            for constraint in self.constraints:
                if hasattr(constraint, "adjust_cell"):
                    constraint.adjust_cell(self, cell)

        if scale_qbits:
            M = np.linalg.solve(self.cell.complete(), cell.complete())
            self.positions[:] = np.dot(self.positions, M)

        self.cell[:] = cell

    def set_celldisp(self, celldisp):
        """Set the unit cell displacement vectors."""
        celldisp = np.array(celldisp, float)
        self._celldisp = celldisp

    def get_celldisp(self):
        """Get the unit cell displacement vectors."""
        return self._celldisp.copy()

    def get_cell(self, complete=False):
        """Get the three unit cell vectors as a `class`:ase.cell.Cell` object.

        The Cell object resembles a 3x3 ndarray, and cell[i, j]
        is the jth Cartesian coordinate of the ith cell vector."""
        if complete:
            return self.cell.complete()
        return self.cell.copy()

    @deprecated("Please use qbits.cell.cellpar() instead")
    def get_cell_lengths_and_angles(self):
        """Get unit cell parameters. Sequence of 6 numbers.

        First three are unit cell vector lengths and second three
        are angles between them::

            [len(a), len(b), len(c), angle(b,c), angle(a,c), angle(a,b)]

        in degrees.
        """
        return self.cell.cellpar()

    @deprecated("Please use qbits.cell.reciprocal()")
    def get_reciprocal_cell(self):
        """Get the three reciprocal lattice vectors as a 3x3 ndarray.

        Note that the commonly used factor of 2 pi for Fourier
        transforms is not included here."""

        return self.cell.reciprocal()

    @property
    def nqbits(self):
        return len(self)

    @property
    def pbc(self):
        """Reference to pbc-flags for in-place manipulations."""
        return self._pbc

    @pbc.setter
    def pbc(self, pbc):
        self._pbc[:] = pbc

    def set_pbc(self, pbc):
        """Set periodic boundary condition flags."""
        self.pbc = pbc

    def get_pbc(self):
        """Get periodic boundary condition flags."""
        return self.pbc.copy()

    def new_array(self, name, a, dtype=None, shape=None):
        """Add new array.

        If *shape* is not *None*, the shape of *a* will be checked."""

        if dtype is not None:
            a = np.array(a, dtype, order="C")
            if len(a) == 0 and shape is not None:
                a.shape = (-1,) + shape
        else:
            if not a.flags["C_CONTIGUOUS"]:
                a = np.ascontiguousarray(a)
            else:
                a = a.copy()

        if name in self.arrays:
            raise RuntimeError("Array {} already present".format(name))

        for b in self.arrays.values():
            if len(a) != len(b):
                raise ValueError(
                    'Array "%s" has wrong length: %d != %d.' % (name, len(a), len(b))
                )
            break

        if shape is not None and a.shape[1:] != shape:
            raise ValueError(
                'Array "%s" has wrong shape %s != %s.'
                % (name, a.shape, (a.shape[0:1] + shape))
            )

        self.arrays[name] = a

    def get_array(self, name, copy=True):
        """Get an array.

        Returns a copy unless the optional argument copy is false.
        """
        if copy:
            return self.arrays[name].copy()
        else:
            return self.arrays[name]

    def set_array(self, name, a, dtype=None, shape=None):
        """Update array.

        If *shape* is not *None*, the shape of *a* will be checked.
        If *a* is *None*, then the array is deleted."""

        b = self.arrays.get(name)
        if b is None:
            if a is not None:
                self.new_array(name, a, dtype, shape)
        else:
            if a is None:
                del self.arrays[name]
            else:
                a = np.asarray(a)
                if a.shape != b.shape:
                    raise ValueError(
                        'Array "%s" has wrong shape %s != %s.'
                        % (name, a.shape, b.shape)
                    )
                b[:] = a

    def has(self, name):
        """
        Check for existence of array.

        name must be one of: 'momenta', 'masses', 'initial_magmoms',
        'initial_charges'.
        """
        # XXX extend has to calculator properties
        return name in self.arrays

    def set_positions(self, newpositions, apply_constraint=True):
        """
        Set positions, honoring any constraints. To ignore constraints,
        use *apply_constraint=False*.
        """
        if self.constraints and apply_constraint:
            newpositions = np.array(newpositions, float)
            for constraint in self.constraints:
                constraint.adjust_positions(self, newpositions)

        self.set_array("positions", newpositions, shape=(3,))

    def get_positions(self, wrap=False, **wrap_kw):
        """
        Get array of positions.

        Parameters:

        wrap: bool
            wrap qbits back to the cell before returning positions
        wrap_kw: (keyword=value) pairs
            optional keywords `pbc`, `center`, `pretty_translation`, `eps`,
            see :func:`ase.geometry.wrap_positions`
        """
        if wrap:
            if "pbc" not in wrap_kw:
                wrap_kw["pbc"] = self.pbc
            return wrap_positions(self.positions, self.cell, **wrap_kw)
        else:
            return self.arrays["positions"].copy()

    def get_properties(self, properties):
        """This method is experimental; currently for internal use."""
        # XXX Something about constraints.
        if self._calc is None:
            raise RuntimeError("Qbits object has no calculator.")
        return self._calc.calculate_properties(self, properties)

    def copy(self):
        """Return a copy."""
        qbits = self.__class__(
            cell=self.cell, pbc=self.pbc, info=self.info, celldisp=self._celldisp.copy()
        )

        qbits.arrays = {}
        for name, a in self.arrays.items():
            qbits.arrays[name] = a.copy()
        qbits.constraints = copy.deepcopy(self.constraints)
        return qbits

    def todict(self):
        """For basic JSON (non-database) support."""
        # d = dict(self.arrays)
        d = {}
        d["labels"] = self.arrays["labels"]
        d["positions"] = self.arrays["positions"]
        d["states"] = self.arrays["states"]
        d["cell"] = self.cell  # np.asarray(self.cell)
        d["pbc"] = self.pbc
        if self._celldisp.any():
            d["celldisp"] = self._celldisp
        if self.constraints:
            d["constraints"] = self.constraints
        if self.info:
            d["info"] = self.info
        # Calculator...  trouble.
        return d

    @classmethod
    def fromdict(cls, dct):
        """Rebuild qbits object from dictionary representation (todict)."""
        dct = dct.copy()
        kw = {}
        for name in ["labels", "positions", "states", "cell", "pbc"]:
            kw[name] = dct.pop(name)

        constraints = dct.pop("constraints", None)
        if constraints:
            from ase.constraints import dict2constraint

            constraints = [dict2constraint(d) for d in constraints]

        # labels = dct.pop('labels', None)

        info = dct.pop("info", None)

        qbits = cls(
            constraint=constraints, celldisp=dct.pop("celldisp", None), info=info, **kw
        )
        nqbits = len(qbits)

        # Some arrays are named differently from the qbits __init__ keywords.
        # Also, there may be custom arrays.  Hence we set them directly:
        for name, arr in dct.items():
            assert len(arr) == nqbits, name
            assert isinstance(arr, np.ndarray)
            qbits.arrays[name] = arr
        return qbits

    def __len__(self):
        return len(self.arrays["positions"])

    def __repr__(self):
        """We use pymatgen type of style to print Qbits class"""
        tokens = []
        insep = " "
        N = len(self)
        if N < 33:
            for i in self:
                tokens.append("{0}".format(i) + ",\n")
        else:
            for i in self[:3]:
                tokens.append("{0}".format(i) + ",\n")
            tokens.append("...\n")
            for i in self[-3:]:
                tokens.append("{0}".format(i) + ",\n")

        if self.pbc.any() and not self.pbc.all():
            txt = "pbc={0}".format(self.pbc.tolist())
        else:
            txt = "pbc={0}".format(self.pbc[0])
        tokens.append(txt + ",\n")

        cell = self.cell
        if cell:
            if cell.orthorhombic:
                cell = cell.lengths().tolist()
            else:
                cell = cell.tolist()
            tokens.append("cell={0}".format(cell) + ",\n")
        if self._calc is not None:
            tokens.append("calculator={0}".format(self._calc.__class__.__name__))
        txt = "{0}(\n{1}{2})".format(
            self.__class__.__name__, insep, insep.join(tokens) + "..."
        )
        return txt

    def __add__(self, other):
        qbits = self.copy()
        qbits += other
        return qbits

    def extend(self, other):
        """Extend qbits object by appending qbits from *other*."""
        if isinstance(other, Qbit):
            other = self.__class__([other])

        n1 = len(self)
        n2 = len(other)

        for name, a1 in self.arrays.items():
            a = np.zeros((n1 + n2,) + a1.shape[1:], a1.dtype)
            a[:n1] = a1
            if name == "masses":
                a2 = other.get_masses()
            else:
                a2 = other.arrays.get(name)
            if a2 is not None:
                a[n1:] = a2
            self.arrays[name] = a

        for name, a2 in other.arrays.items():
            if name in self.arrays:
                continue
            a = np.empty((n1 + n2,) + a2.shape[1:], a2.dtype)
            a[n1:] = a2
            if name == "masses":
                a[:n1] = self.get_masses()[:n1]
            else:
                a[:n1] = 0

            self.set_array(name, a)

    def __iadd__(self, other):
        self.extend(other)
        return self

    def append(self, qbit):
        """Append qbit to end."""
        self.extend(self.__class__([qbit]))

    def __iter__(self):
        for i in range(len(self)):
            yield self[i]

    def __getitem__(self, indices):
        """
        Return a subset of the qbits.

        Parameters
        ----------
        indices : int | list | slice
            The indices to be returned.

        Returns
        -------
        Qbit | Qbits.
            If indices is a scalar a Qbit object is returned. If indices
            is a list or a slice, a Qbits object with the same cell, pbc, and
            other associated info as the original Qbits object is returned.
        """

        if isinstance(indices, numbers.Integral):
            nqbits = len(self)
            if indices < -nqbits or indices >= nqbits:
                raise IndexError("Index out of range.")
            return Qbit(qbits=self, index=indices)

        if not isinstance(indices, slice):
            indices = np.array(indices)
            # if indices is a mask.
            if indices.dtype == bool:
                if len(indices) != len(self):
                    raise IndexError(
                        f"Length of mask {len(indices)} must equal "
                        f"number of qbits {len(self)}"
                    )
                indices = np.arange(len(self))[indices]

        qbits = self.__class__(
            cell=self.cell,
            pbc=self.pbc,
            info=self.info,
            celldisp=self._celldisp,
        )

        qbits.arrays = {}
        for name, a in self.arrays.items():
            qbits.arrays[name] = a[indices].copy()

        return qbits

    def __delitem__(self, indices):
        """
        Delete a subset of the qbits.

        Parameters
        ----------
        indices : int | list
            The indices to be deleted.
        """
        if isinstance(indices, list) and len(indices) > 0:
            # Make sure a list of booleans will work correctly and not be
            # interpreted at 0 and 1 indices.
            indices = np.array(indices)

        mask = np.ones(len(self), bool)
        mask[indices] = False
        for name, a in self.arrays.items():
            self.arrays[name] = a[mask]

    def pop(self, i=-1):
        """Remove and return qbit at index *i* (default last)."""
        qbit = self[i]
        qbit.cut_reference_to_qbits()
        del self[i]
        return qbit

    def __imul__(self, m):
        """In-place repeat of qbits."""
        if isinstance(m, int):
            m = (m, m, m)

        for x, vec in zip(m, self.cell):
            if x != 1 and not vec.any():
                raise ValueError("Cannot repeat along undefined lattice " "vector")

        M = np.prod(m)
        n = len(self)

        for name, a in self.arrays.items():
            self.arrays[name] = np.tile(a, (M,) + (1,) * (len(a.shape) - 1))

        positions = self.arrays["positions"]
        i0 = 0
        for m0 in range(m[0]):
            for m1 in range(m[1]):
                for m2 in range(m[2]):
                    i1 = i0 + n
                    positions[i0:i1] += np.dot((m0, m1, m2), self.cell)
                    i0 = i1

        if self.constraints is not None:
            self.constraints = [c.repeat(m, n) for c in self.constraints]

        self.cell = np.array([m[c] * self.cell[c] for c in range(3)])

        return self

    def draw(self, ax=None, radius=None):
        _draw(self, ax=ax, radius=radius)

    def repeat(self, rep):
        """Create new repeated qbits object.

        The *rep* argument should be a sequence of three positive
        integers like *(2,3,1)* or a single integer (*r*) equivalent
        to *(r,r,r)*."""

        qbits = self.copy()
        qbits *= rep
        return qbits

    def __mul__(self, rep):
        return self.repeat(rep)

    def translate(self, displacement):
        """
        Translate qbit positions.

        Parameters
        ----------
        displacement : float | np.ndarray
            The displacement argument can be a float an xyz vector or an
            nx3 array (where n is the number of qbits).
        """
        self.arrays["positions"] += np.array(displacement)

    def center_in_unit_cell(self, vacuum=None, axis=(0, 1, 2), about=None):
        """
        Center qbits in unit cell.

        Centers the qbits in the unit cell, so there is the same
        amount of vacuum on all sides.

        vacuum: float (default: None)
            If specified adjust the amount of vacuum when centering.
            If vacuum=10.0 there will thus be 10 Angstrom of vacuum
            on each side.
        axis: int or sequence of ints
            Axis or axes to act on.  Default: Act on all axes.
        about: float or array (default: None)
            If specified, center the qbits about <about>.
            I.e., about=(0., 0., 0.) (or just "about=0.", interpreted
            identically), to center about the origin.
        """

        # Find the orientations of the faces of the unit cell
        cell = self.cell.complete()
        dirs = np.zeros_like(cell)

        lengths = cell.lengths()
        for i in range(3):
            dirs[i] = np.cross(cell[i - 1], cell[i - 2])
            dirs[i] /= np.linalg.norm(dirs[i])
            if dirs[i] @ cell[i] < 0.0:
                dirs[i] *= -1

        if isinstance(axis, int):
            axes = (axis,)
        else:
            axes = axis

        # Now, decide how much each basis vector should be made longer
        pos = self.positions
        longer = np.zeros(3)
        shift = np.zeros(3)
        for i in axes:
            if len(pos):
                scalarprod = pos @ dirs[i]
                p0 = scalarprod.min()
                p1 = scalarprod.max()
            else:
                p0 = 0
                p1 = 0
            height = cell[i] @ dirs[i]
            if vacuum is not None:
                lng = (p1 - p0 + 2 * vacuum) - height
            else:
                lng = 0.0  # Do not change unit cell size!
            top = lng + height - p1
            shf = 0.5 * (top - p0)
            cosphi = cell[i] @ dirs[i] / lengths[i]
            longer[i] = lng / cosphi
            shift[i] = shf / cosphi

        # Now, do it!
        translation = np.zeros(3)
        for i in axes:
            nowlen = lengths[i]
            if vacuum is not None:
                self.cell[i] = cell[i] * (1 + longer[i] / nowlen)
            translation += shift[i] * cell[i] / nowlen

            # We calculated translations using the completed cell,
            # so directions without cell vectors will have been centered
            # along a "fake" vector of length 1.
            # Therefore, we adjust by -0.5:
            if not any(self.cell[i]):
                translation[i] -= 0.5

        # Optionally, translate to center about a point in space.
        if about is not None:
            for vector in self.cell:
                translation -= vector / 2.0
            translation += about

        self.positions += translation

    def get_centroid(self, scaled=False):
        """
        Get the centroid of the positions.

        Parameters
        ----------
        scaled : bool
            If scaled=True the centroid in scaled coordinates is returned.

        Notes
        -----
        For a set of $k$ positions $\textbf{x}_1, \textbf{x}_2, ..., \textbf{x}_k$
        the centroid is given by
        $\frac{\textbf{x}_1 + \textbf{x}_2 + ... + \textbf{x}_k}{k}.$
        """
        if scaled:
            return self.cell.scaled_positions(self.positions.mean(0))
        return self.positions.mean(0)

    def set_centroid(self, centroid, scaled=False):
        """
        Set the centroid of the positions.

        Parameters
        ----------
        centroid : float | np.ndarray
            The new centroid. Can be a float or a xyz vector
        scaled : bool
            If scaled=True the centroid is expected in scaled coordinates.

        Notes
        -----
        For a set of $k$ positions $\textbf{x}_1, \textbf{x}_2, ..., \textbf{x}_k$
        the centroid is given by
        $\frac{\textbf{x}_1 + \textbf{x}_2 + ... + \textbf{x}_k}{k}.$
        """
        difference = centroid - self.get_centroid(scaled=scaled)
        if scaled:
            self.set_scaled_positions(self.get_scaled_positions() + difference)
        else:
            self.set_positions(self.get_positions() + difference)

    def rotate(self, a, v, center=(0, 0, 0), rotate_cell=False):
        """
        Rotate qbits based on a vector and an angle, or two vectors.

        Parameters
        ----------
        a :
            Angle that the qbits is rotated around the vector 'v'. 'a'
            can also be a vector and then 'a' is rotated
            into 'v'.
        v :
            Vector to rotate the qbits around. Vectors can be given as
            strings: 'x', '-x', 'y', ... .
        center :
            The center is kept fixed under the rotation. Use 'COP' to
            fix the center of positions or 'COU' to fix the center of
            cell. Defaults to = (0, 0, 0).
        rotate_cell = False:
            If true the cell is also rotated.

        Examples
        --------
        Rotate 90 degrees around the z-axis, so that the x-axis is
        rotated into the y-axis:

        >>> qbits = Qbits()
        >>> qbits.rotate(90, 'z')
        >>> qbits.rotate(90, (0, 0, 1))
        >>> qbits.rotate(-90, '-z')
        >>> qbits.rotate('x', 'y')
        >>> qbits.rotate((1, 0, 0), (0, 1, 0))
        """

        if not isinstance(a, numbers.Real):
            a, v = v, a

        v = string2vector(v)

        normv = np.linalg.norm(v)

        if normv == 0.0:
            raise ZeroDivisionError("Cannot rotate: norm(v) == 0")

        if isinstance(a, numbers.Real):
            a *= pi / 180
            v /= normv
            c = cos(a)
            s = sin(a)
        else:
            v2 = string2vector(a)
            v /= normv
            normv2 = np.linalg.norm(v2)
            if normv2 == 0:
                raise ZeroDivisionError("Cannot rotate: norm(a) == 0")
            v2 /= np.linalg.norm(v2)
            c = np.dot(v, v2)
            v = np.cross(v, v2)
            s = np.linalg.norm(v)
            # In case *v* and *a* are parallel, np.cross(v, v2) vanish
            # and can't be used as a rotation axis. However, in this
            # case any rotation axis perpendicular to v2 will do.
            eps = 1e-7
            if s < eps:
                v = np.cross((0, 0, 1), v2)
                if np.linalg.norm(v) < eps:
                    v = np.cross((1, 0, 0), v2)
                assert np.linalg.norm(v) >= eps
            elif s > 0:
                v /= s

        center = self._centering_as_array(center)

        p = self.arrays["positions"] - center
        self.arrays["positions"][:] = (
            c * p - np.cross(p, s * v) + np.outer(np.dot(p, v), (1.0 - c) * v) + center
        )
        if rotate_cell:
            rotcell = self.get_cell()
            rotcell[:] = (
                c * rotcell
                - np.cross(rotcell, s * v)
                + np.outer(np.dot(rotcell, v), (1.0 - c) * v)
            )
            self.set_cell(rotcell)

    def _centering_as_array(self, center):
        if isinstance(center, str):
            if center.lower() == "cop":
                center = self.get_centroid()
            elif center.lower() == "cou":
                center = self.get_cell().sum(axis=0) / 2
            else:
                raise ValueError("Cannot interpret center")
        else:
            center = np.array(center, float)
        return center

    def euler_rotate(self, phi=0.0, theta=0.0, psi=0.0, center=(0, 0, 0)):
        """
        Rotate qbits via Euler angles (in degrees).

        See e.g http://mathworld.wolfram.com/EulerAngles.html for explanation.

        Parameters
        ----------
        phi : float
            The 1st rotation angle around the z axis.
        theta : float
            Rotation around the x axis.
        psi : float
            2nd rotation around the z axis.
        center :
            The point to rotate about. A sequence of length 3 with the
            coordinates, or 'COM' to select the center of mass, 'COP' to
            select center of positions or 'COU' to select center of cell.
        """
        center = self._centering_as_array(center)

        phi *= pi / 180
        theta *= pi / 180
        psi *= pi / 180

        # First move the molecule to the origin.
        rcoords = self.positions - center
        # First Euler rotation about z in matrix form
        D = np.array(
            ((cos(phi), sin(phi), 0.0), (-sin(phi), cos(phi), 0.0), (0.0, 0.0, 1.0))
        )
        # Second Euler rotation about x:
        C = np.array(
            (
                (1.0, 0.0, 0.0),
                (0.0, cos(theta), sin(theta)),
                (0.0, -sin(theta), cos(theta)),
            )
        )
        # Third Euler rotation, 2nd rotation about z:
        B = np.array(
            ((cos(psi), sin(psi), 0.0), (-sin(psi), cos(psi), 0.0), (0.0, 0.0, 1.0))
        )
        # Total Euler rotation
        A = np.dot(B, np.dot(C, D))
        # Do the rotation
        rcoords = np.dot(A, np.transpose(rcoords))
        # Move back to the rotation point
        self.positions = np.transpose(rcoords) + center

    def get_dihedral(self, a0, a1, a2, a3, mic=False):
        """Calculate dihedral angle.

        Calculate dihedral angle (in degrees) between the vectors a0->a1
        and a2->a3.

        Use mic=True to use the Minimum Image Convention and calculate the
        angle across periodic boundaries.
        """
        return self.get_dihedrals([[a0, a1, a2, a3]], mic=mic)[0]

    def get_dihedrals(self, indices, mic=False):
        """Calculate dihedral angles.

        Calculate dihedral angles (in degrees) between the list of vectors
        a0->a1 and a2->a3, where a0, a1, a2 and a3 are in each row of indices.

        Use mic=True to use the Minimum Image Convention and calculate the
        angles across periodic boundaries.
        """
        indices = np.array(indices)
        assert indices.shape[1] == 4

        a0s = self.positions[indices[:, 0]]
        a1s = self.positions[indices[:, 1]]
        a2s = self.positions[indices[:, 2]]
        a3s = self.positions[indices[:, 3]]

        # vectors 0->1, 1->2, 2->3
        v0 = a1s - a0s
        v1 = a2s - a1s
        v2 = a3s - a2s

        cell = None
        pbc = None

        if mic:
            cell = self.cell
            pbc = self.pbc

        return get_dihedrals(v0, v1, v2, cell=cell, pbc=pbc)

    def _masked_rotate(self, center, axis, diff, mask):
        # do rotation of subgroup by copying it to temporary qbits object
        # and then rotating that
        #
        # recursive object definition might not be the most elegant thing,
        # more generally useful might be a rotation function with a mask?
        group = self.__class__()
        for i in range(len(self)):
            if mask[i]:
                group += self[i]
        group.translate(-center)
        group.rotate(diff * 180 / pi, axis)
        group.translate(center)
        # set positions in original qbits object
        j = 0
        for i in range(len(self)):
            if mask[i]:
                self.positions[i] = group[j].position
                j += 1

    def set_dihedral(self, a1, a2, a3, a4, angle, mask=None, indices=None):
        """Set the dihedral angle (degrees) between vectors a1->a2 and
        a3->a4 by changing the qbit indexed by a4.

        If mask is not None, all the qbits described in mask
        (read: the entire subgroup) are moved. Alternatively to the mask,
        the indices of the qbits to be rotated can be supplied. If both
        *mask* and *indices* are given, *indices* overwrites *mask*.

        **Important**: If *mask* or *indices* is given and does not contain
        *a4*, *a4* will NOT be moved. In most cases you therefore want
        to include *a4* in *mask*/*indices*.

        Example: the following defines a very crude
        ethane-like molecule and twists one half of it by 30 degrees.

        >>> qbits = Qbits('HHCCHH', [[-1, 1, 0], [-1, -1, 0], [0, 0, 0],
        ...                          [1, 0, 0], [2, 1, 0], [2, -1, 0]])
        >>> qbits.set_dihedral(1, 2, 3, 4, 210, mask=[0, 0, 0, 1, 1, 1])
        """

        angle *= pi / 180

        # if not provided, set mask to the last qbit in the
        # dihedral description
        if mask is None and indices is None:
            mask = np.zeros(len(self))
            mask[a4] = 1
        elif indices is not None:
            mask = [index in indices for index in range(len(self))]

        # compute necessary in dihedral change, from current value
        current = self.get_dihedral(a1, a2, a3, a4) * pi / 180
        diff = angle - current
        axis = self.positions[a3] - self.positions[a2]
        center = self.positions[a3]
        self._masked_rotate(center, axis, diff, mask)

    def rotate_dihedral(self, a1, a2, a3, a4, angle=None, mask=None, indices=None):
        """Rotate dihedral angle.

        Same usage as in :meth:`ase.Qbits.set_dihedral`: Rotate a group by a
        predefined dihedral angle, starting from its current configuration.
        """
        start = self.get_dihedral(a1, a2, a3, a4)
        self.set_dihedral(a1, a2, a3, a4, angle + start, mask, indices)

    def get_angle(self, index_1: int, index_2: int, index_3: int, mic: bool = False):
        """
        Get the angle in degress formed by three qbits.

        Parameters
        ----------
        index_1 : int
            The index of the first qubit.
        index_2 : int
            The index of the second qubit.
        index_3 : int
            The index of the third qubit.
        mic : bool
            Use mic=True to use the Minimum Image Convention and calculate the
            angle across periodic boundaries.

        Notes
        -----
        Let x1, x2, x3 be the vectors describing the positions of the three
        qubits. Then we calcule the angle between x1-x2 and x3-x2.
        """
        return self.get_angles([[index_1, index_2, index_3]], mic=mic)[0]

    def get_angles(self, indices, mic=False):
        """
        Get angle formed by three qbits for multiple groupings.

        Calculate angle in degrees between vectors between qbits a2->a1
        and a2->a3, where a1, a2, and a3 are in each row of indices.

        Use mic=True to use the Minimum Image Convention and calculate
        the angle across periodic boundaries.
        """
        indices = np.array(indices)
        assert indices.shape[1] == 3

        a1s = self.positions[indices[:, 0]]
        a2s = self.positions[indices[:, 1]]
        a3s = self.positions[indices[:, 2]]

        v12 = a1s - a2s
        v32 = a3s - a2s

        if mic:
            return get_angles(v12, v32, cell=self.cell, pbc=self.pbc)

        return get_angles(v12, v32, cell=None, pbc=None)

    def set_angle(
        self, a1, a2=None, a3=None, angle=None, mask=None, indices=None, add=False
    ):
        """
        Set angle (in degrees) formed by three qbits.

        Sets the angle between vectors *a2*->*a1* and *a2*->*a3*.

        If *add* is `True`, the angle will be changed by the value given.

        Same usage as in :meth:`ase.Qbits.set_dihedral`.
        If *mask* and *indices*
        are given, *indices* overwrites *mask*. If *mask* and *indices*
        are not set, only *a3* is moved.
        """

        if any(a is None for a in [a2, a3, angle]):
            raise ValueError("a2, a3, and angle must not be None")

        # If not provided, set mask to the last qbit in the angle description
        if mask is None and indices is None:
            mask = np.zeros(len(self))
            mask[a3] = 1
        elif indices is not None:
            mask = [index in indices for index in range(len(self))]

        if add:
            diff = angle
        else:
            # Compute necessary in angle change, from current value
            diff = angle - self.get_angle(a1, a2, a3)

        diff *= pi / 180
        # Do rotation of subgroup by copying it to temporary qbits object and
        # then rotating that
        v10 = self.positions[a1] - self.positions[a2]
        v12 = self.positions[a3] - self.positions[a2]
        v10 /= np.linalg.norm(v10)
        v12 /= np.linalg.norm(v12)
        axis = np.cross(v10, v12)
        center = self.positions[a2]
        self._masked_rotate(center, axis, diff, mask)

    def rattle(self, stdev=0.001, seed=None, rng=None):
        """Randomly displace qbits.

        This method adds random displacements to the qbit positions,
        taking a possible constraint into account.  The random numbers are
        drawn from a normal distribution of standard deviation stdev.

        For a parallel calculation, it is important to use the same
        seed on all processors!"""

        if seed is not None and rng is not None:
            raise ValueError("Please do not provide both seed and rng.")

        if rng is None:
            if seed is None:
                seed = 42
            rng = np.random.RandomState(seed)
        positions = self.arrays["positions"]
        self.set_positions(positions + rng.normal(scale=stdev, size=positions.shape))

    def get_distance(self, a0, a1, mic=False, vector=False):
        """Return distance between two qbits.

        Use mic=True to use the Minimum Image Convention.
        vector=True gives the distance vector (from a0 to a1).
        """
        return self.get_distances(a0, [a1], mic=mic, vector=vector)[0]

    def get_distances(self, a, indices, mic=False, vector=False):
        """Return distances of qbit No.i with a list of qbits.

        Use mic=True to use the Minimum Image Convention.
        vector=True gives the distance vector (from a to self[indices]).
        """
        R = self.arrays["positions"]
        p1 = [R[a]]
        p2 = R[indices]

        cell = None
        pbc = None

        if mic:
            cell = self.cell
            pbc = self.pbc

        D, D_len = get_distances(p1, p2, cell=cell, pbc=pbc)

        if vector:
            D.shape = (-1, 3)
            return D
        else:
            D_len.shape = (-1,)
            return D_len

    def get_all_distances(self, mic=False, vector=False):
        """Return distances of all of the qbits with all of the qbits.

        Use mic=True to use the Minimum Image Convention.
        """
        R = self.arrays["positions"]

        cell = None
        pbc = None

        if mic:
            cell = self.cell
            pbc = self.pbc

        D, D_len = get_distances(R, cell=cell, pbc=pbc)

        if vector:
            return D
        else:
            return D_len

    def set_distance(
        self,
        a0,
        a1,
        distance,
        fix=0.5,
        mic=False,
        mask=None,
        indices=None,
        add=False,
        factor=False,
    ):
        """Set the distance between two qbits.

        Set the distance between qbits *a0* and *a1* to *distance*.
        By default, the center of the two qbits will be fixed.  Use
        *fix=0* to fix the first qbit, *fix=1* to fix the second
        qbit and *fix=0.5* (default) to fix the center of the bond.

        If *mask* or *indices* are set (*mask* overwrites *indices*),
        only the qbits defined there are moved
        (see :meth:`ase.Qbits.set_dihedral`).

        When *add* is true, the distance is changed by the value given.
        In combination
        with *factor* True, the value given is a factor scaling the distance.

        It is assumed that the qbits in *mask*/*indices* move together
        with *a1*. If *fix=1*, only *a0* will therefore be moved."""

        if a0 % len(self) == a1 % len(self):
            raise ValueError("a0 and a1 must not be the same")

        if add:
            oldDist = self.get_distance(a0, a1, mic=mic)
            if factor:
                newDist = oldDist * distance
            else:
                newDist = oldDist + distance
            self.set_distance(
                a0,
                a1,
                newDist,
                fix=fix,
                mic=mic,
                mask=mask,
                indices=indices,
                add=False,
                factor=False,
            )
            return

        R = self.arrays["positions"]
        D = np.array([R[a1] - R[a0]])

        if mic:
            D, D_len = find_mic(D, self.cell, self.pbc)
        else:
            D_len = np.array([np.sqrt((D**2).sum())])
        x = 1.0 - distance / D_len[0]

        if mask is None and indices is None:
            indices = [a0, a1]
        elif mask:
            indices = [i for i in range(len(self)) if mask[i]]

        for i in indices:
            if i == a0:
                R[a0] += (x * fix) * D[0]
            else:
                R[i] -= (x * (1.0 - fix)) * D[0]

    def get_scaled_positions(self, wrap=True):
        """Get positions relative to unit cell.

        If wrap is True, qbits outside the unit cell will be wrapped into
        the cell in those directions with periodic boundary conditions
        so that the scaled coordinates are between zero and one.

        If any cell vectors are zero, the corresponding coordinates
        are evaluated as if the cell were completed using
        ``cell.complete()``.  This means coordinates will be Cartesian
        as long as the non-zero cell vectors span a Cartesian axis or
        plane."""

        fractional = self.cell.scaled_positions(self.positions)

        if wrap:
            for i, periodic in enumerate(self.pbc):
                if periodic:
                    # Yes, we need to do it twice.
                    # See the scaled_positions.py test.
                    fractional[:, i] %= 1.0
                    fractional[:, i] %= 1.0

        return fractional

    def set_scaled_positions(self, scaled):
        """Set positions relative to unit cell."""
        self.positions[:] = self.cell.cartesian_positions(scaled)

    def wrap(self, **wrap_kw):
        """Wrap positions to unit cell.

        Parameters:

        wrap_kw: (keyword=value) pairs
            optional keywords `pbc`, `center`, `pretty_translation`, `eps`,
            see :func:`ase.geometry.wrap_positions`
        """

        if "pbc" not in wrap_kw:
            wrap_kw["pbc"] = self.pbc

        self.positions[:] = self.get_positions(wrap=True, **wrap_kw)

    # Rajarshi: Removed this for the moment as there is no usage.
    # def get_temperature(self): """Get the temperature in Kelvin."""

    def __eq__(self, other):
        """Check for identity of two qbits objects.

        Identity means: same positions, states, unit cell and
        periodic boundary conditions."""
        if not isinstance(other, Qbits):
            # print("class check")
            return False
        a = self.arrays
        b = other.arrays
        return (
            len(self) == len(other)
            and (a["positions"] == b["positions"]).all()
            and (a["states"] == b["states"]).all()
            and (self.cell == other.cell).all()
            and (self.pbc == other.pbc).all()
        )

    def __ne__(self, other):
        """Check if two qbits objects are not equal.

        Any differences in positions, states, unit cell or
        periodic boundary condtions make qbits objects not equal.
        """
        eq = self.__eq__(other)
        if eq is NotImplemented:
            return eq
        else:
            return not eq

    # @deprecated('Please use qbits.cell.volume')
    # We kind of want to deprecate this, but the ValueError behaviour
    # might be desirable.  Should we do this?
    def get_volume(self):
        """Get volume of unit cell."""
        if self.cell.rank != 3:
            raise ValueError(
                "You have {0} lattice vectors: volume not defined".format(
                    self.cell.rank
                )
            )
        return self.cell.volume

    def _get_positions(self):
        """Return reference to positions-array for in-place manipulations."""
        return self.arrays["positions"]

    def _set_positions(self, pos):
        """Set positions directly, bypassing constraints."""
        self.arrays["positions"][:] = pos

    positions = property(
        _get_positions,
        _set_positions,
        doc="Attribute for direct " + "manipulation of the positions.",
    )

    # Rajarshi: Below these three written to add attribute of states
    def _get_states(self):
        """Return reference to states-array for in-place manipulations."""
        return self.arrays["states"]

    def _set_states(self, sts):
        """Set states directly, bypassing constraints."""
        self.arrays["states"][
            :
        ] = sts  # (sts.T / np.linalg.norm(sts, axis=1)).T # need to be normalized

    # below is equivalent to defining @property states
    states = property(
        _get_states,
        _set_states,
        doc="Attribute for direct " + "manipulation of the states.",
    )

    # Rajarshi: Write method to get labels
    def _get_labels(self):
        """Return array of labels"""
        return self.arrays["labels"]

    def _set_labels(self, lbs):
        """Set the labels directly."""
        self.arrays["labels"][:] = lbs

    labels = property(
        _get_labels, _set_labels, doc="Attribute for direct manipulation of labels"
    )

    @property
    def cell(self):
        """The :class:`ase.cell.Cell` for direct manipulation."""
        return self._cellobj

    @cell.setter
    def cell(self, cell):
        cell = Cell.ascell(cell)
        self._cellobj[:] = cell

    def write(self, filename, format=None, **kwargs):
        """Write qbits object to a file.

        see ase.io.write for formats.
        kwargs are passed to ase.io.write.
        """
        from pickle import dump

        dump(obj=self.todict(), file=open(filename, "wb"), **kwargs)

    def iterimages(self):
        yield self

    def to_pulser(self):
        from pulser import Register

        return Register.from_coordinates(self.positions[:, :2], prefix="q")

    #

    # Rajarshi: Deleted the edit method, which in original
    # ASE approach lets users manipulate Atoms object. At
    # some stage we may adopt similar approach depending on
    # the usage/usecase.
    # def edit(self): Modify qbits interactively through ASE's GUI viewer.


def string2vector(v):
    """Used in rotate method to rotate qbit location"""
    if isinstance(v, str):
        if v[0] == "-":
            return -string2vector(v[1:])
        w = np.zeros(3)
        w["xyz".index(v)] = 1.0
        return w
    return np.array(v, float)


def default(data, dflt):
    """Helper function for setting default values."""
    if data is None:
        return None
    elif isinstance(data, (list, tuple)):
        newdata = []
        allnone = True
        for x in data:
            if x is None:
                newdata.append(dflt)
            else:
                newdata.append(x)
                allnone = False
        if allnone:
            return None
        return newdata
    else:
        return data<|MERGE_RESOLUTION|>--- conflicted
+++ resolved
@@ -158,19 +158,11 @@
             and isinstance(labels[0], Qbit)
         ):
             # Get data from a list or tuple of Qbit objects:
-<<<<<<< HEAD
-            data = [
-                [qbit.get_raw(name) for qbit in labels]
-                for name in ["label", "state", "position"]
-            ]
-            qbits = self.__class__(None, *data)
-=======
             data = {
                 f"{name}s": [qbit.get_raw(name) for qbit in labels]
                 for name in ["label", "state", "position", "tag"]
             }
             qbits = self.__class__(**data)
->>>>>>> 9beef212
             labels = None
 
         if qbits is not None:
