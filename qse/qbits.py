# Copyright 2008, 2009 CAMd
# (see accompanying license files for details).

"""Definition of the Qbits class.

This module defines the central object in the QSE package: the Qbits object.
"""
import copy
import numbers
from math import cos, pi, sin

import numpy as np

ONE = np.array([1, 0], dtype=complex)
TWO = np.array([0, 1], dtype=complex)

import ase.units as units
from ase.cell import Cell

<<<<<<< HEAD
# from ase.stress import voigt_6_to_full_3x3_stress, full_3x3_to_voigt_6_stress
from ase.geometry import (
    wrap_positions,
    find_mic,
    get_angles,
    get_distances,
    get_dihedrals,
=======
#from ase.stress import voigt_6_to_full_3x3_stress, full_3x3_to_voigt_6_stress
from ase.geometry import (
    find_mic,
    get_angles,
    get_dihedrals,
    get_distances,
    wrap_positions,
>>>>>>> b17bfe5b
)
from ase.utils import deprecated

from qse.qbit import Qbit
from qse.visualise import draw as _draw


class Qbits:
    """Qbits object.

    The Qbits object can represent an isolated molecule, or a
    periodically repeated structure.  It has a unit cell and
    there may be periodic boundary conditions along any of the three
    unit cell axes.
    Information about the qbits (qubit state and position) is
    stored in ndarrays.  Optionally, there can be information about
    tags, and any other info to be added later.

    In order to do computation, a calculator object has to attached to the qbits object.

    Rajarshi: What should be the starting point of the qubits object.
    That is, what are possible scenarios to construct the object from.
    Qbits object is supposed to look similar to Register object.


    Parameters:

    labels: str or list of str
        Can be a list of symbols or a list of Qbit objects.
        Examples: 'H2O', 'COPt12', ['H', 'H', 'O'],
        [Qbit('Ne', (x, y, z)), ...].
    states: list of 2-length arrays. State of each qubit.
    positions: list of xyz-positions
        Qubit positions.  Anything that can be converted to an
        ndarray of shape (n, 3) will do: [(x1,y1,z1), (x2,y2,z2),
        ...].
    scaled_positions: list of scaled-positions
        Like positions, but given in units of the unit cell.
        Can not be set at the same time as positions.
    tags: list of int
        Special purpose tags.
    cell: 3x3 matrix or length 3 or 6 vector
        Unit cell vectors.  Can also be given as just three
        numbers for orthorhombic cells, or 6 numbers, where
        first three are lengths of unit cell vectors, and the
        other three are angles between them (in degrees), in following order:
        [len(a), len(b), len(c), angle(b,c), angle(a,c), angle(a,b)].
        First vector will lie in x-direction, second in xy-plane,
        and the third one in z-positive subspace.
        Default value: [0, 0, 0].
    celldisp: Vector
        Unit cell displacement vector. To visualize a displaced cell
        around the center of mass of a Systems of qbits. Default value
        = (0,0,0)
    pbc: one or three bool
        Periodic boundary conditions flags.  Examples: True,
        False, 0, 1, (1, 1, 0), (True, False, False).  Default
        value: False.
    constraint: constraint object(s)
        Used for applying one or more constraints during structure
        optimization.
    calculator: calculator object
        Used to attach a calculator for doing computation.
    info: dict of key-value pairs
        Dictionary of key-value pairs with additional information
        about the system.  The following keys may be used by ase:

          - spacegroup: Spacegroup instance
          - unit_cell: 'conventional' | 'primitive' | int | 3 ints
          - adsorbate_info: Information about special adsorption sites

        Items in the info attribute survives copy and slicing and can
        be stored in and retrieved from trajectory files given that the
        key is a string, the value is JSON-compatible and, if the value is a
        user-defined object, its base class is importable.  One should
        not make any assumptions about the existence of keys.

    Examples:
    Empty Qbits object:
    qs = Qbits()
    These three are equivalent:

    >>> d = 1.104  # N2 bondlength
    >>> a = Qbits('N2', [(0, 0, 0), (0, 0, d)])
    >>> a = Qbits(numbers=[7, 7], positions=[(0, 0, 0), (0, 0, d)])
    >>> a = Qbits([Qbit('N', (0, 0, 0)), Qbit('N', (0, 0, d))])

    FCC:

    >>> a = 4.05  # Gold lattice constant
    >>> b = a / 2
    >>> fcc = Qbits('Au',
    ...             cell=[(0, b, b), (b, 0, b), (b, b, 0)],
    ...             pbc=True)

    Wire:

    >>> d = 0.9  # H-H distance
    >>> h = Qbits('H', positions=[(0, 0, 0)],
    ...           cell=(d, 0, 0),
    ...           pbc=(1, 0, 0))
    """

    qse_objtype = "qbits"  # For JSONability
    """
    Following could be the typical ways to initialise
    the Qbits object which we should focus on -
    1. Give labels only: in which case we generate
    the Qbits with each of those labels, and located
    randomly. If labels is list of str, coordinates are
    random. If labels is list of Qbit, coordinates are
    those of each Qbit. The states are initialised as (1, 0)
    2. Provide positions only, then labels are assigned X,
    and state is initialised as (1,0)
    """

    def __init__(
        self,
        labels=None,
        tags=None,
        states=None,
        positions=None,
        scaled_positions=None,
        cell=None,
        pbc=None,
        celldisp=None,
        constraint=None,
        calculator=None,
        info=None,
    ):

        self._cellobj = Cell.new()
        self._pbc = np.zeros(3, bool)

        qbits = None

        if hasattr(labels, "get_positions"):
            qbits = labels
            labels = None
        elif (
            isinstance(labels, (list, tuple))
            and len(labels) > 0
            and isinstance(labels[0], Qbit)
        ):
            # Get data from a list or tuple of Qbit objects:
            data = [
                [qbit.get_raw(name) for qbit in labels]
                for name in ["label", "state", "position", "tag"]
            ]
            qbits = self.__class__(None, *data)
            labels = None

        if qbits is not None:
            # Get data from another Qbits object:
            if scaled_positions is not None:
                raise NotImplementedError
            if positions is None:
                positions = qbits.get_positions()
            if tags is None and qbits.has("tags"):
                tags = qbits.get_tags()
            if cell is None:
                cell = qbits.get_cell()
            if celldisp is None:
                celldisp = qbits.get_celldisp()
            if pbc is None:
                pbc = qbits.get_pbc()
            if constraint is None:
                constraint = [c.copy() for c in qbits.constraints]
            if calculator is None:
                calculator = qbits.calc
            if info is None:
                info = copy.deepcopy(qbits.info)

        self.arrays = {}

        if labels is None:
            if positions is not None:
                nqbits = len(positions)
            elif scaled_positions is not None:
                nqbits = len(scaled_positions)
            else:
                nqbits = 0
            self.new_array("labels", np.arange(nqbits), int)

        if cell is None:
            cell = np.zeros((3, 3))
        self.set_cell(cell)

        if celldisp is None:
            celldisp = np.zeros(shape=(3, 1))
        self.set_celldisp(celldisp)

        # print(type(positions), len(positions), type(positions[0]))
        # print(type(scaled_positions), len(scaled_positions), type(scaled_positions[0]))
        if positions is None:
            if scaled_positions is None:
                positions = np.zeros((len(self.arrays["labels"]), 3))
            else:
                assert self.cell.rank == 3
                positions = np.dot(scaled_positions, self.cell)
        else:
            if scaled_positions is not None:
                # raise TypeError(
                #    'Use only one of "symbols" and "numbers".')
                print("Both positions and scaled positions are not None!")
        self.new_array("positions", positions, float, (3,))

        if states is None:
            states = np.zeros((positions.shape[0], 2), dtype=complex)
            states[:, 1] += 1
        self.new_array("states", states, complex, (2,))
        self.set_constraint(constraint)
        self.set_tags(default(tags, 0))
        if pbc is None:
            pbc = False
        self.set_pbc(pbc)

        if info is None:
            self.info = {}
        else:
            self.info = dict(info)

        self.calc = calculator

    # @deprecated(DeprecationWarning('Please use qbits.calc = calc'))
    # def set_calculator(self, calc=None):
    #    """Attach calculator object.
    #
    #    Please use the equivalent qbits.calc = calc instead of this
    #    method."""
    #    self.calc = calc

    # @deprecated(DeprecationWarning('Please use qbits.calc'))
    # def get_calculator(self):
    #    """Get currently attached calculator object.
    #
    #    Please use the equivalent qbits.calc instead of
    #    qbits.get_calculator()."""
    #    return self.calc

    @property
    def calc(self):
        """Calculator object."""
        return self._calc

    @calc.setter
    def calc(self, calc):
        self._calc = calc
        if hasattr(calc, "set_qbits"):
            calc.set_qbits(self)

    # @calc.deleter  # type: ignore
    # @deprecated(DeprecationWarning('Please use qbits.calc = None'))
    # def calc(self):
    #    self._calc = None

    # @property  # type: ignore
    # @deprecated('Please use qbits.cell.rank instead')
    # def number_of_lattice_vectors(self):
    #    """Number of (non-zero) lattice vectors."""
    #    return self.cell.rank

    def set_constraint(self, constraint=None):
        """Apply one or more constrains.

        The *constraint* argument must be one constraint object or a
        list of constraint objects."""
        if constraint is None:
            self._constraints = []
        else:
            if isinstance(constraint, list):
                self._constraints = constraint
            elif isinstance(constraint, tuple):
                self._constraints = list(constraint)
            else:
                self._constraints = [constraint]

    def _get_constraints(self):
        return self._constraints

    def _del_constraints(self):
        self._constraints = []

    constraints = property(
        _get_constraints, set_constraint, _del_constraints, "Constraints of the qbits."
    )

    def set_cell(self, cell, scale_qbits=False, apply_constraint=True):
        """Set unit cell vectors.

        Parameters:

        cell: 3x3 matrix or length 3 or 6 vector
            Unit cell.  A 3x3 matrix (the three unit cell vectors) or
            just three numbers for an orthorhombic cell. Another option is
            6 numbers, which describes unit cell with lengths of unit cell
            vectors and with angles between them (in degrees), in following
            order: [len(a), len(b), len(c), angle(b,c), angle(a,c),
            angle(a,b)].  First vector will lie in x-direction, second in
            xy-plane, and the third one in z-positive subspace.
        scale_qbits: bool
            Fix qbit positions or move qbits with the unit cell?
            Default behavior is to *not* move the qbits (scale_qbits=False).
        apply_constraint: bool
            Whether to apply constraints to the given cell.

        Examples:

        Two equivalent ways to define an orthorhombic cell:

        >>> qbits = Qbits('He')
        >>> a, b, c = 7, 7.5, 8
        >>> qbits.set_cell([a, b, c])
        >>> qbits.set_cell([(a, 0, 0), (0, b, 0), (0, 0, c)])

        FCC unit cell:

        >>> qbits.set_cell([(0, b, b), (b, 0, b), (b, b, 0)])

        Hexagonal unit cell:

        >>> qbits.set_cell([a, a, c, 90, 90, 120])

        Rhombohedral unit cell:

        >>> alpha = 77
        >>> qbits.set_cell([a, a, a, alpha, alpha, alpha])
        """

        # Override pbcs if and only if given a Cell object:
        # print('here', cell)
        cell = Cell.new(cell)

        # XXX not working well during initialize due to missing _constraints
        if apply_constraint and hasattr(self, "_constraints"):
            for constraint in self.constraints:
                if hasattr(constraint, "adjust_cell"):
                    constraint.adjust_cell(self, cell)

        if scale_qbits:
            M = np.linalg.solve(self.cell.complete(), cell.complete())
            self.positions[:] = np.dot(self.positions, M)

        self.cell[:] = cell

    def set_celldisp(self, celldisp):
        """Set the unit cell displacement vectors."""
        celldisp = np.array(celldisp, float)
        self._celldisp = celldisp

    def get_celldisp(self):
        """Get the unit cell displacement vectors."""
        return self._celldisp.copy()

    def get_cell(self, complete=False):
        """Get the three unit cell vectors as a `class`:ase.cell.Cell` object.

        The Cell object resembles a 3x3 ndarray, and cell[i, j]
        is the jth Cartesian coordinate of the ith cell vector."""
        if complete:
            cell = self.cell.complete()
        else:
            cell = self.cell.copy()

        return cell

    @deprecated("Please use qbits.cell.cellpar() instead")
    def get_cell_lengths_and_angles(self):
        """Get unit cell parameters. Sequence of 6 numbers.

        First three are unit cell vector lengths and second three
        are angles between them::

            [len(a), len(b), len(c), angle(b,c), angle(a,c), angle(a,b)]

        in degrees.
        """
        return self.cell.cellpar()

    @deprecated("Please use qbits.cell.reciprocal()")
    def get_reciprocal_cell(self):
        """Get the three reciprocal lattice vectors as a 3x3 ndarray.

        Note that the commonly used factor of 2 pi for Fourier
        transforms is not included here."""

        return self.cell.reciprocal()

    @property
    def nqbits(self):
        return len(self)

    @property
    def pbc(self):
        """Reference to pbc-flags for in-place manipulations."""
        return self._pbc

    @pbc.setter
    def pbc(self, pbc):
        self._pbc[:] = pbc

    def set_pbc(self, pbc):
        """Set periodic boundary condition flags."""
        self.pbc = pbc

    def get_pbc(self):
        """Get periodic boundary condition flags."""
        return self.pbc.copy()

    def new_array(self, name, a, dtype=None, shape=None):
        """Add new array.

        If *shape* is not *None*, the shape of *a* will be checked."""

        if dtype is not None:
            a = np.array(a, dtype, order="C")
            if len(a) == 0 and shape is not None:
                a.shape = (-1,) + shape
        else:
            if not a.flags["C_CONTIGUOUS"]:
                a = np.ascontiguousarray(a)
            else:
                a = a.copy()

        if name in self.arrays:
            raise RuntimeError("Array {} already present".format(name))

        for b in self.arrays.values():
            if len(a) != len(b):
                raise ValueError(
                    'Array "%s" has wrong length: %d != %d.' % (name, len(a), len(b))
                )
            break

        if shape is not None and a.shape[1:] != shape:
            raise ValueError(
                'Array "%s" has wrong shape %s != %s.'
                % (name, a.shape, (a.shape[0:1] + shape))
            )

        self.arrays[name] = a

    def get_array(self, name, copy=True):
        """Get an array.

        Returns a copy unless the optional argument copy is false.
        """
        if copy:
            return self.arrays[name].copy()
        else:
            return self.arrays[name]

    def set_array(self, name, a, dtype=None, shape=None):
        """Update array.

        If *shape* is not *None*, the shape of *a* will be checked.
        If *a* is *None*, then the array is deleted."""

        b = self.arrays.get(name)
        if b is None:
            if a is not None:
                self.new_array(name, a, dtype, shape)
        else:
            if a is None:
                del self.arrays[name]
            else:
                a = np.asarray(a)
                if a.shape != b.shape:
                    raise ValueError(
                        'Array "%s" has wrong shape %s != %s.'
                        % (name, a.shape, b.shape)
                    )
                b[:] = a

    def has(self, name):
        """Check for existence of array.

        name must be one of: 'tags', 'momenta', 'masses', 'initial_magmoms',
        'initial_charges'."""
        # XXX extend has to calculator properties
        return name in self.arrays

    def set_tags(self, tags):
        """Set tags for all qbits. If only one tag is supplied, it is
        applied to all qbits."""
        if isinstance(tags, int):
            tags = [tags] * len(self)
        self.set_array("tags", tags, int, ())

    def get_tags(self):
        """Get integer array of tags."""
        if "tags" in self.arrays:
            return self.arrays["tags"].copy()
        else:
            return np.zeros(len(self), int)

    def set_positions(self, newpositions, apply_constraint=True):
        """Set positions, honoring any constraints. To ignore constraints,
        use *apply_constraint=False*."""
        if self.constraints and apply_constraint:
            newpositions = np.array(newpositions, float)
            for constraint in self.constraints:
                constraint.adjust_positions(self, newpositions)

        self.set_array("positions", newpositions, shape=(3,))

    def get_positions(self, wrap=False, **wrap_kw):
        """Get array of positions.

        Parameters:

        wrap: bool
            wrap qbits back to the cell before returning positions
        wrap_kw: (keyword=value) pairs
            optional keywords `pbc`, `center`, `pretty_translation`, `eps`,
            see :func:`ase.geometry.wrap_positions`
        """
        if wrap:
            if "pbc" not in wrap_kw:
                wrap_kw["pbc"] = self.pbc
            return wrap_positions(self.positions, self.cell, **wrap_kw)
        else:
            return self.arrays["positions"].copy()

    def get_properties(self, properties):
        """This method is experimental; currently for internal use."""
        # XXX Something about constraints.
        if self._calc is None:
            raise RuntimeError("Qbits object has no calculator.")
        return self._calc.calculate_properties(self, properties)

    def copy(self):
        """Return a copy."""
        qbits = self.__class__(
            cell=self.cell, pbc=self.pbc, info=self.info, celldisp=self._celldisp.copy()
        )

        qbits.arrays = {}
        for name, a in self.arrays.items():
            qbits.arrays[name] = a.copy()
        qbits.constraints = copy.deepcopy(self.constraints)
        return qbits

    def todict(self):
        """For basic JSON (non-database) support."""
        # d = dict(self.arrays)
        d = {}
        d["labels"] = self.arrays["labels"]
        d["positions"] = self.arrays["positions"]
        d["states"] = self.arrays["states"]
        d["cell"] = self.cell  # np.asarray(self.cell)
        d["pbc"] = self.pbc
        if self._celldisp.any():
            d["celldisp"] = self._celldisp
        if self.constraints:
            d["constraints"] = self.constraints
        if self.info:
            d["info"] = self.info
        # Calculator...  trouble.
        return d

    @classmethod
    def fromdict(cls, dct):
        """Rebuild qbits object from dictionary representation (todict)."""
        dct = dct.copy()
        kw = {}
        for name in ["labels", "positions", "states", "cell", "pbc"]:
            kw[name] = dct.pop(name)

        constraints = dct.pop("constraints", None)
        if constraints:
            from ase.constraints import dict2constraint

            constraints = [dict2constraint(d) for d in constraints]

        # labels = dct.pop('labels', None)

        info = dct.pop("info", None)

        qbits = cls(
            constraint=constraints, celldisp=dct.pop("celldisp", None), info=info, **kw
        )
        nqbits = len(qbits)

        # Some arrays are named differently from the qbits __init__ keywords.
        # Also, there may be custom arrays.  Hence we set them directly:
        for name, arr in dct.items():
            assert len(arr) == nqbits, name
            assert isinstance(arr, np.ndarray)
            qbits.arrays[name] = arr
        return qbits

    def __len__(self):
        return len(self.arrays["positions"])

    def __repr__(self):
        """We use pymatgen type of style to print Qbits class"""
        tokens = []
        insep = " "
        N = len(self)
        if N < 33:
            for i in self:
                tokens.append("{0}".format(i) + ",\n")
        else:
            for i in self[:3]:
                tokens.append("{0}".format(i) + ",\n")
            tokens.append("...\n")
            for i in self[-3:]:
                tokens.append("{0}".format(i) + ",\n")

        if self.pbc.any() and not self.pbc.all():
            txt = "pbc={0}".format(self.pbc.tolist())
        else:
            txt = "pbc={0}".format(self.pbc[0])
        tokens.append(txt + ",\n")

        cell = self.cell
        if cell:
            if cell.orthorhombic:
                cell = cell.lengths().tolist()
            else:
                cell = cell.tolist()
            tokens.append("cell={0}".format(cell) + ",\n")
        if self._calc is not None:
            tokens.append("calculator={0}".format(self._calc.__class__.__name__))
        txt = "{0}(\n{1}{2})".format(
            self.__class__.__name__, insep, insep.join(tokens) + "..."
        )
        return txt

    def __add__(self, other):
        qbits = self.copy()
        qbits += other
        return qbits

    def extend(self, other):
        """Extend qbits object by appending qbits from *other*."""
        if isinstance(other, Qbit):
            other = self.__class__([other])

        n1 = len(self)
        n2 = len(other)

        for name, a1 in self.arrays.items():
            a = np.zeros((n1 + n2,) + a1.shape[1:], a1.dtype)
            a[:n1] = a1
            if name == "masses":
                a2 = other.get_masses()
            else:
                a2 = other.arrays.get(name)
            if a2 is not None:
                a[n1:] = a2
            self.arrays[name] = a

        for name, a2 in other.arrays.items():
            if name in self.arrays:
                continue
            a = np.empty((n1 + n2,) + a2.shape[1:], a2.dtype)
            a[n1:] = a2
            if name == "masses":
                a[:n1] = self.get_masses()[:n1]
            else:
                a[:n1] = 0

            self.set_array(name, a)

    def __iadd__(self, other):
        self.extend(other)
        return self

    def append(self, qbit):
        """Append qbit to end."""
        self.extend(self.__class__([qbit]))

    def __iter__(self):
        for i in range(len(self)):
            yield self[i]

    def __getitem__(self, i):
        """Return a subset of the qbits.

        i -- scalar integer, list of integers, or slice object
        describing which qbits to return.

        If i is a scalar, return an Qbit object. If i is a list or a
        slice, return an Qbits object with the same cell, pbc, and
        other associated info as the original Qbits object. The
        indices of the constraints will be shuffled so that they match
        the indexing in the subset returned.

        """

        if isinstance(i, numbers.Integral):
            nqbits = len(self)
            if i < -nqbits or i >= nqbits:
                raise IndexError("Index out of range.")

            return Qbit(qbits=self, index=i)
        elif not isinstance(i, slice):
            i = np.array(i)
            # if i is a mask
            if i.dtype == bool:
                if len(i) != len(self):
                    raise IndexError(
                        "Length of mask {} must equal "
                        "number of qbits {}".format(len(i), len(self))
                    )
                i = np.arange(len(self))[i]

        import copy

        conadd = []
        # Constraints need to be deepcopied, but only the relevant ones.
        for con in copy.deepcopy(self.constraints):
            try:
                con.index_shuffle(self, i)
            except (IndexError, NotImplementedError):
                pass
            else:
                conadd.append(con)

        qbits = self.__class__(
            cell=self.cell,
            pbc=self.pbc,
            info=self.info,
            # should be communicated to the slice as well
            celldisp=self._celldisp,
        )
        # TODO: Do we need to shuffle indices in adsorbate_info too?

        qbits.arrays = {}
        for name, a in self.arrays.items():
            qbits.arrays[name] = a[i].copy()

        qbits.constraints = conadd
        return qbits

    def __delitem__(self, i):
        from qse.constraints import FixQbits

        for c in self._constraints:
            if not isinstance(c, FixQbits):
                raise RuntimeError(
                    "Remove constraint using set_constraint() " "before deleting qbits."
                )

        if isinstance(i, list) and len(i) > 0:
            # Make sure a list of booleans will work correctly and not be
            # interpreted at 0 and 1 indices.
            i = np.array(i)

        if len(self._constraints) > 0:
            n = len(self)
            i = np.arange(n)[i]
            if isinstance(i, int):
                i = [i]
            constraints = []
            for c in self._constraints:
                c = c.delete_qbits(i, n)
                if c is not None:
                    constraints.append(c)
            self.constraints = constraints

        mask = np.ones(len(self), bool)
        mask[i] = False
        for name, a in self.arrays.items():
            self.arrays[name] = a[mask]

    def pop(self, i=-1):
        """Remove and return qbit at index *i* (default last)."""
        qbit = self[i]
        qbit.cut_reference_to_qbits()
        del self[i]
        return qbit

    def __imul__(self, m):
        """In-place repeat of qbits."""
        if isinstance(m, int):
            m = (m, m, m)

        for x, vec in zip(m, self.cell):
            if x != 1 and not vec.any():
                raise ValueError("Cannot repeat along undefined lattice " "vector")

        M = np.product(m)
        n = len(self)

        for name, a in self.arrays.items():
            self.arrays[name] = np.tile(a, (M,) + (1,) * (len(a.shape) - 1))

        positions = self.arrays["positions"]
        i0 = 0
        for m0 in range(m[0]):
            for m1 in range(m[1]):
                for m2 in range(m[2]):
                    i1 = i0 + n
                    positions[i0:i1] += np.dot((m0, m1, m2), self.cell)
                    i0 = i1

        if self.constraints is not None:
            self.constraints = [c.repeat(m, n) for c in self.constraints]

        self.cell = np.array([m[c] * self.cell[c] for c in range(3)])

        return self

    def draw(self, ax=None, radius=None):
        _draw(self, ax=ax, radius=radius)

    #

    def repeat(self, rep):
        """Create new repeated qbits object.

        The *rep* argument should be a sequence of three positive
        integers like *(2,3,1)* or a single integer (*r*) equivalent
        to *(r,r,r)*."""

        qbits = self.copy()
        qbits *= rep
        return qbits

    def __mul__(self, rep):
        return self.repeat(rep)

    def translate(self, displacement):
        """Translate qbit positions.

        The displacement argument can be a float an xyz vector or an
        nx3 array (where n is the number of qbits)."""

        self.arrays["positions"] += np.array(displacement)

    def center(self, vacuum=None, axis=(0, 1, 2), about=None):
        """Center qbits in unit cell.

        Centers the qbits in the unit cell, so there is the same
        amount of vacuum on all sides.

        vacuum: float (default: None)
            If specified adjust the amount of vacuum when centering.
            If vacuum=10.0 there will thus be 10 Angstrom of vacuum
            on each side.
        axis: int or sequence of ints
            Axis or axes to act on.  Default: Act on all axes.
        about: float or array (default: None)
            If specified, center the qbits about <about>.
            I.e., about=(0., 0., 0.) (or just "about=0.", interpreted
            identically), to center about the origin.
        """

        # Find the orientations of the faces of the unit cell
        cell = self.cell.complete()
        dirs = np.zeros_like(cell)

        lengths = cell.lengths()
        for i in range(3):
            dirs[i] = np.cross(cell[i - 1], cell[i - 2])
            dirs[i] /= np.linalg.norm(dirs[i])
            if dirs[i] @ cell[i] < 0.0:
                dirs[i] *= -1

        if isinstance(axis, int):
            axes = (axis,)
        else:
            axes = axis

        # Now, decide how much each basis vector should be made longer
        pos = self.positions
        longer = np.zeros(3)
        shift = np.zeros(3)
        for i in axes:
            if len(pos):
                scalarprod = pos @ dirs[i]
                p0 = scalarprod.min()
                p1 = scalarprod.max()
            else:
                p0 = 0
                p1 = 0
            height = cell[i] @ dirs[i]
            if vacuum is not None:
                lng = (p1 - p0 + 2 * vacuum) - height
            else:
                lng = 0.0  # Do not change unit cell size!
            top = lng + height - p1
            shf = 0.5 * (top - p0)
            cosphi = cell[i] @ dirs[i] / lengths[i]
            longer[i] = lng / cosphi
            shift[i] = shf / cosphi

        # Now, do it!
        translation = np.zeros(3)
        for i in axes:
            nowlen = lengths[i]
            if vacuum is not None:
                self.cell[i] = cell[i] * (1 + longer[i] / nowlen)
            translation += shift[i] * cell[i] / nowlen

            # We calculated translations using the completed cell,
            # so directions without cell vectors will have been centered
            # along a "fake" vector of length 1.
            # Therefore, we adjust by -0.5:
            if not any(self.cell[i]):
                translation[i] -= 0.5

        # Optionally, translate to center about a point in space.
        if about is not None:
            for vector in self.cell:
                translation -= vector / 2.0
            translation += about

        self.positions += translation

    def get_center_of_mass(self, scaled=False):
        """Get the center of mass.

        If scaled=True the center of mass in scaled coordinates
        is returned."""
        # masses = self.get_masses()
        # com = masses @ self.positions / masses.sum()
        com = (
            np.ones(self.positions.shape[0]) @ self.positions / self.positions.shape[0]
        )
        if scaled:
            return self.cell.scaled_positions(com)
        else:
            return com

    def set_center_of_mass(self, com, scaled=False):
        """Set the center of mass.

        If scaled=True the center of mass is expected in scaled coordinates.
        Constraints are considered for scaled=False.
        """
        old_com = self.get_center_of_mass(scaled=scaled)
        difference = old_com - com
        if scaled:
            self.set_scaled_positions(self.get_scaled_positions() + difference)
        else:
            self.set_positions(self.get_positions() + difference)

    def rotate(self, a, v, center=(0, 0, 0), rotate_cell=False):
        """Rotate qbits based on a vector and an angle, or two vectors.

        Parameters:

        a = None:
            Angle that the qbits is rotated around the vector 'v'. 'a'
            can also be a vector and then 'a' is rotated
            into 'v'.

        v:
            Vector to rotate the qbits around. Vectors can be given as
            strings: 'x', '-x', 'y', ... .

        center = (0, 0, 0):
            The center is kept fixed under the rotation. Use 'COM' to fix
            the center of mass, 'COP' to fix the center of positions or
            'COU' to fix the center of cell.

        rotate_cell = False:
            If true the cell is also rotated.

        Examples:

        Rotate 90 degrees around the z-axis, so that the x-axis is
        rotated into the y-axis:

        >>> qbits = Qbits()
        >>> qbits.rotate(90, 'z')
        >>> qbits.rotate(90, (0, 0, 1))
        >>> qbits.rotate(-90, '-z')
        >>> qbits.rotate('x', 'y')
        >>> qbits.rotate((1, 0, 0), (0, 1, 0))
        """

        if not isinstance(a, numbers.Real):
            a, v = v, a

        norm = np.linalg.norm
        v = string2vector(v)

        normv = norm(v)

        if normv == 0.0:
            raise ZeroDivisionError("Cannot rotate: norm(v) == 0")

        if isinstance(a, numbers.Real):
            a *= pi / 180
            v /= normv
            c = cos(a)
            s = sin(a)
        else:
            v2 = string2vector(a)
            v /= normv
            normv2 = np.linalg.norm(v2)
            if normv2 == 0:
                raise ZeroDivisionError("Cannot rotate: norm(a) == 0")
            v2 /= norm(v2)
            c = np.dot(v, v2)
            v = np.cross(v, v2)
            s = norm(v)
            # In case *v* and *a* are parallel, np.cross(v, v2) vanish
            # and can't be used as a rotation axis. However, in this
            # case any rotation axis perpendicular to v2 will do.
            eps = 1e-7
            if s < eps:
                v = np.cross((0, 0, 1), v2)
                if norm(v) < eps:
                    v = np.cross((1, 0, 0), v2)
                assert norm(v) >= eps
            elif s > 0:
                v /= s

        center = self._centering_as_array(center)

        p = self.arrays["positions"] - center
        self.arrays["positions"][:] = (
            c * p - np.cross(p, s * v) + np.outer(np.dot(p, v), (1.0 - c) * v) + center
        )
        if rotate_cell:
            rotcell = self.get_cell()
            rotcell[:] = (
                c * rotcell
                - np.cross(rotcell, s * v)
                + np.outer(np.dot(rotcell, v), (1.0 - c) * v)
            )
            self.set_cell(rotcell)

    def _centering_as_array(self, center):
        if isinstance(center, str):
            if center.lower() == "com":
                center = self.get_center_of_mass()
            elif center.lower() == "cop":
                center = self.get_positions().mean(axis=0)
            elif center.lower() == "cou":
                center = self.get_cell().sum(axis=0) / 2
            else:
                raise ValueError("Cannot interpret center")
        else:
            center = np.array(center, float)
        return center

    def euler_rotate(self, phi=0.0, theta=0.0, psi=0.0, center=(0, 0, 0)):
        """Rotate qbits via Euler angles (in degrees).

        See e.g http://mathworld.wolfram.com/EulerAngles.html for explanation.

        Parameters:

        center :
            The point to rotate about. A sequence of length 3 with the
            coordinates, or 'COM' to select the center of mass, 'COP' to
            select center of positions or 'COU' to select center of cell.
        phi :
            The 1st rotation angle around the z axis.
        theta :
            Rotation around the x axis.
        psi :
            2nd rotation around the z axis.

        """
        center = self._centering_as_array(center)

        phi *= pi / 180
        theta *= pi / 180
        psi *= pi / 180

        # First move the molecule to the origin In contrast to MATLAB,
        # numpy broadcasts the smaller array to the larger row-wise,
        # so there is no need to play with the Kronecker product.
        rcoords = self.positions - center
        # First Euler rotation about z in matrix form
        D = np.array(
            ((cos(phi), sin(phi), 0.0), (-sin(phi), cos(phi), 0.0), (0.0, 0.0, 1.0))
        )
        # Second Euler rotation about x:
        C = np.array(
            (
                (1.0, 0.0, 0.0),
                (0.0, cos(theta), sin(theta)),
                (0.0, -sin(theta), cos(theta)),
            )
        )
        # Third Euler rotation, 2nd rotation about z:
        B = np.array(
            ((cos(psi), sin(psi), 0.0), (-sin(psi), cos(psi), 0.0), (0.0, 0.0, 1.0))
        )
        # Total Euler rotation
        A = np.dot(B, np.dot(C, D))
        # Do the rotation
        rcoords = np.dot(A, np.transpose(rcoords))
        # Move back to the rotation point
        self.positions = np.transpose(rcoords) + center

    def get_dihedral(self, a0, a1, a2, a3, mic=False):
        """Calculate dihedral angle.

        Calculate dihedral angle (in degrees) between the vectors a0->a1
        and a2->a3.

        Use mic=True to use the Minimum Image Convention and calculate the
        angle across periodic boundaries.
        """
        return self.get_dihedrals([[a0, a1, a2, a3]], mic=mic)[0]

    def get_dihedrals(self, indices, mic=False):
        """Calculate dihedral angles.

        Calculate dihedral angles (in degrees) between the list of vectors
        a0->a1 and a2->a3, where a0, a1, a2 and a3 are in each row of indices.

        Use mic=True to use the Minimum Image Convention and calculate the
        angles across periodic boundaries.
        """
        indices = np.array(indices)
        assert indices.shape[1] == 4

        a0s = self.positions[indices[:, 0]]
        a1s = self.positions[indices[:, 1]]
        a2s = self.positions[indices[:, 2]]
        a3s = self.positions[indices[:, 3]]

        # vectors 0->1, 1->2, 2->3
        v0 = a1s - a0s
        v1 = a2s - a1s
        v2 = a3s - a2s

        cell = None
        pbc = None

        if mic:
            cell = self.cell
            pbc = self.pbc

        return get_dihedrals(v0, v1, v2, cell=cell, pbc=pbc)

    def _masked_rotate(self, center, axis, diff, mask):
        # do rotation of subgroup by copying it to temporary qbits object
        # and then rotating that
        #
        # recursive object definition might not be the most elegant thing,
        # more generally useful might be a rotation function with a mask?
        group = self.__class__()
        for i in range(len(self)):
            if mask[i]:
                group += self[i]
        group.translate(-center)
        group.rotate(diff * 180 / pi, axis)
        group.translate(center)
        # set positions in original qbits object
        j = 0
        for i in range(len(self)):
            if mask[i]:
                self.positions[i] = group[j].position
                j += 1

    def set_dihedral(self, a1, a2, a3, a4, angle, mask=None, indices=None):
        """Set the dihedral angle (degrees) between vectors a1->a2 and
        a3->a4 by changing the qbit indexed by a4.

        If mask is not None, all the qbits described in mask
        (read: the entire subgroup) are moved. Alternatively to the mask,
        the indices of the qbits to be rotated can be supplied. If both
        *mask* and *indices* are given, *indices* overwrites *mask*.

        **Important**: If *mask* or *indices* is given and does not contain
        *a4*, *a4* will NOT be moved. In most cases you therefore want
        to include *a4* in *mask*/*indices*.

        Example: the following defines a very crude
        ethane-like molecule and twists one half of it by 30 degrees.

        >>> qbits = Qbits('HHCCHH', [[-1, 1, 0], [-1, -1, 0], [0, 0, 0],
        ...                          [1, 0, 0], [2, 1, 0], [2, -1, 0]])
        >>> qbits.set_dihedral(1, 2, 3, 4, 210, mask=[0, 0, 0, 1, 1, 1])
        """

        angle *= pi / 180

        # if not provided, set mask to the last qbit in the
        # dihedral description
        if mask is None and indices is None:
            mask = np.zeros(len(self))
            mask[a4] = 1
        elif indices is not None:
            mask = [index in indices for index in range(len(self))]

        # compute necessary in dihedral change, from current value
        current = self.get_dihedral(a1, a2, a3, a4) * pi / 180
        diff = angle - current
        axis = self.positions[a3] - self.positions[a2]
        center = self.positions[a3]
        self._masked_rotate(center, axis, diff, mask)

    def rotate_dihedral(self, a1, a2, a3, a4, angle=None, mask=None, indices=None):
        """Rotate dihedral angle.

        Same usage as in :meth:`ase.Qbits.set_dihedral`: Rotate a group by a
        predefined dihedral angle, starting from its current configuration.
        """
        start = self.get_dihedral(a1, a2, a3, a4)
        self.set_dihedral(a1, a2, a3, a4, angle + start, mask, indices)

    def get_angle(self, a1, a2, a3, mic=False):
        """Get angle formed by three qbits.

        Calculate angle in degrees between the vectors a2->a1 and
        a2->a3.

        Use mic=True to use the Minimum Image Convention and calculate the
        angle across periodic boundaries.
        """
        return self.get_angles([[a1, a2, a3]], mic=mic)[0]

    def get_angles(self, indices, mic=False):
        """Get angle formed by three qbits for multiple groupings.

        Calculate angle in degrees between vectors between qbits a2->a1
        and a2->a3, where a1, a2, and a3 are in each row of indices.

        Use mic=True to use the Minimum Image Convention and calculate
        the angle across periodic boundaries.
        """
        indices = np.array(indices)
        assert indices.shape[1] == 3

        a1s = self.positions[indices[:, 0]]
        a2s = self.positions[indices[:, 1]]
        a3s = self.positions[indices[:, 2]]

        v12 = a1s - a2s
        v32 = a3s - a2s

        cell = None
        pbc = None

        if mic:
            cell = self.cell
            pbc = self.pbc

        return get_angles(v12, v32, cell=cell, pbc=pbc)

    def set_angle(
        self, a1, a2=None, a3=None, angle=None, mask=None, indices=None, add=False
    ):
        """Set angle (in degrees) formed by three qbits.

        Sets the angle between vectors *a2*->*a1* and *a2*->*a3*.

        If *add* is `True`, the angle will be changed by the value given.

        Same usage as in :meth:`ase.Qbits.set_dihedral`.
        If *mask* and *indices*
        are given, *indices* overwrites *mask*. If *mask* and *indices*
        are not set, only *a3* is moved."""

        if any(a is None for a in [a2, a3, angle]):
            raise ValueError("a2, a3, and angle must not be None")

        # If not provided, set mask to the last qbit in the angle description
        if mask is None and indices is None:
            mask = np.zeros(len(self))
            mask[a3] = 1
        elif indices is not None:
            mask = [index in indices for index in range(len(self))]

        if add:
            diff = angle
        else:
            # Compute necessary in angle change, from current value
            diff = angle - self.get_angle(a1, a2, a3)

        diff *= pi / 180
        # Do rotation of subgroup by copying it to temporary qbits object and
        # then rotating that
        v10 = self.positions[a1] - self.positions[a2]
        v12 = self.positions[a3] - self.positions[a2]
        v10 /= np.linalg.norm(v10)
        v12 /= np.linalg.norm(v12)
        axis = np.cross(v10, v12)
        center = self.positions[a2]
        self._masked_rotate(center, axis, diff, mask)

    def rattle(self, stdev=0.001, seed=None, rng=None):
        """Randomly displace qbits.

        This method adds random displacements to the qbit positions,
        taking a possible constraint into account.  The random numbers are
        drawn from a normal distribution of standard deviation stdev.

        For a parallel calculation, it is important to use the same
        seed on all processors!"""

        if seed is not None and rng is not None:
            raise ValueError("Please do not provide both seed and rng.")

        if rng is None:
            if seed is None:
                seed = 42
            rng = np.random.RandomState(seed)
        positions = self.arrays["positions"]
        self.set_positions(positions + rng.normal(scale=stdev, size=positions.shape))

    def get_distance(self, a0, a1, mic=False, vector=False):
        """Return distance between two qbits.

        Use mic=True to use the Minimum Image Convention.
        vector=True gives the distance vector (from a0 to a1).
        """
        return self.get_distances(a0, [a1], mic=mic, vector=vector)[0]

    def get_distances(self, a, indices, mic=False, vector=False):
        """Return distances of qbit No.i with a list of qbits.

        Use mic=True to use the Minimum Image Convention.
        vector=True gives the distance vector (from a to self[indices]).
        """
        R = self.arrays["positions"]
        p1 = [R[a]]
        p2 = R[indices]

        cell = None
        pbc = None

        if mic:
            cell = self.cell
            pbc = self.pbc

        D, D_len = get_distances(p1, p2, cell=cell, pbc=pbc)

        if vector:
            D.shape = (-1, 3)
            return D
        else:
            D_len.shape = (-1,)
            return D_len

    def get_all_distances(self, mic=False, vector=False):
        """Return distances of all of the qbits with all of the qbits.

        Use mic=True to use the Minimum Image Convention.
        """
        R = self.arrays["positions"]

        cell = None
        pbc = None

        if mic:
            cell = self.cell
            pbc = self.pbc

        D, D_len = get_distances(R, cell=cell, pbc=pbc)

        if vector:
            return D
        else:
            return D_len

    def set_distance(
        self,
        a0,
        a1,
        distance,
        fix=0.5,
        mic=False,
        mask=None,
        indices=None,
        add=False,
        factor=False,
    ):
        """Set the distance between two qbits.

        Set the distance between qbits *a0* and *a1* to *distance*.
        By default, the center of the two qbits will be fixed.  Use
        *fix=0* to fix the first qbit, *fix=1* to fix the second
        qbit and *fix=0.5* (default) to fix the center of the bond.

        If *mask* or *indices* are set (*mask* overwrites *indices*),
        only the qbits defined there are moved
        (see :meth:`ase.Qbits.set_dihedral`).

        When *add* is true, the distance is changed by the value given.
        In combination
        with *factor* True, the value given is a factor scaling the distance.

        It is assumed that the qbits in *mask*/*indices* move together
        with *a1*. If *fix=1*, only *a0* will therefore be moved."""

        if a0 % len(self) == a1 % len(self):
            raise ValueError("a0 and a1 must not be the same")

        if add:
            oldDist = self.get_distance(a0, a1, mic=mic)
            if factor:
                newDist = oldDist * distance
            else:
                newDist = oldDist + distance
            self.set_distance(
                a0,
                a1,
                newDist,
                fix=fix,
                mic=mic,
                mask=mask,
                indices=indices,
                add=False,
                factor=False,
            )
            return

        R = self.arrays["positions"]
        D = np.array([R[a1] - R[a0]])

        if mic:
            D, D_len = find_mic(D, self.cell, self.pbc)
        else:
            D_len = np.array([np.sqrt((D**2).sum())])
        x = 1.0 - distance / D_len[0]

        if mask is None and indices is None:
            indices = [a0, a1]
        elif mask:
            indices = [i for i in range(len(self)) if mask[i]]

        for i in indices:
            if i == a0:
                R[a0] += (x * fix) * D[0]
            else:
                R[i] -= (x * (1.0 - fix)) * D[0]

    def get_scaled_positions(self, wrap=True):
        """Get positions relative to unit cell.

        If wrap is True, qbits outside the unit cell will be wrapped into
        the cell in those directions with periodic boundary conditions
        so that the scaled coordinates are between zero and one.

        If any cell vectors are zero, the corresponding coordinates
        are evaluated as if the cell were completed using
        ``cell.complete()``.  This means coordinates will be Cartesian
        as long as the non-zero cell vectors span a Cartesian axis or
        plane."""

        fractional = self.cell.scaled_positions(self.positions)

        if wrap:
            for i, periodic in enumerate(self.pbc):
                if periodic:
                    # Yes, we need to do it twice.
                    # See the scaled_positions.py test.
                    fractional[:, i] %= 1.0
                    fractional[:, i] %= 1.0

        return fractional

    def set_scaled_positions(self, scaled):
        """Set positions relative to unit cell."""
        self.positions[:] = self.cell.cartesian_positions(scaled)

    def wrap(self, **wrap_kw):
        """Wrap positions to unit cell.

        Parameters:

        wrap_kw: (keyword=value) pairs
            optional keywords `pbc`, `center`, `pretty_translation`, `eps`,
            see :func:`ase.geometry.wrap_positions`
        """

        if "pbc" not in wrap_kw:
            wrap_kw["pbc"] = self.pbc

        self.positions[:] = self.get_positions(wrap=True, **wrap_kw)

    # Rajarshi: Removed this for the moment as there is no usage.
    # def get_temperature(self): """Get the temperature in Kelvin."""

    def __eq__(self, other):
        """Check for identity of two qbits objects.

        Identity means: same positions, states, unit cell and
        periodic boundary conditions."""
        if not isinstance(other, Qbits):
            # print("class check")
            return False
        a = self.arrays
        b = other.arrays
        return (
            len(self) == len(other)
            and (a["positions"] == b["positions"]).all()
            and (a["states"] == b["states"]).all()
            and (self.cell == other.cell).all()
            and (self.pbc == other.pbc).all()
        )

    def __ne__(self, other):
        """Check if two qbits objects are not equal.

        Any differences in positions, states, unit cell or
        periodic boundary condtions make qbits objects not equal.
        """
        eq = self.__eq__(other)
        if eq is NotImplemented:
            return eq
        else:
            return not eq

    # @deprecated('Please use qbits.cell.volume')
    # We kind of want to deprecate this, but the ValueError behaviour
    # might be desirable.  Should we do this?
    def get_volume(self):
        """Get volume of unit cell."""
        if self.cell.rank != 3:
            raise ValueError(
                "You have {0} lattice vectors: volume not defined".format(
                    self.cell.rank
                )
            )
        return self.cell.volume

    def _get_positions(self):
        """Return reference to positions-array for in-place manipulations."""
        return self.arrays["positions"]

    def _set_positions(self, pos):
        """Set positions directly, bypassing constraints."""
        self.arrays["positions"][:] = pos

    positions = property(
        _get_positions,
        _set_positions,
        doc="Attribute for direct " + "manipulation of the positions.",
    )

    # Rajarshi: Below these three written to add attribute of states
    def _get_states(self):
        """Return reference to states-array for in-place manipulations."""
        return self.arrays["states"]

    def _set_states(self, sts):
        """Set states directly, bypassing constraints."""
        self.arrays["states"][
            :
        ] = sts  # (sts.T / np.linalg.norm(sts, axis=1)).T # need to be normalized

    # below is equivalent to defining @property states
    states = property(
        _get_states,
        _set_states,
        doc="Attribute for direct " + "manipulation of the states.",
    )

    # Rajarshi: Write method to get labels
    def _get_labels(self):
        """Return array of labels"""
        return self.arrays["labels"]

    def _set_labels(self, lbs):
        """Set the labels directly."""
        self.arrays["labels"][:] = lbs

    labels = property(
        _get_labels, _set_labels, doc="Attribute for direct manipulation of labels"
    )

    @property
    def cell(self):
        """The :class:`ase.cell.Cell` for direct manipulation."""
        return self._cellobj

    @cell.setter
    def cell(self, cell):
        cell = Cell.ascell(cell)
        self._cellobj[:] = cell

    def write(self, filename, format=None, **kwargs):
        """Write qbits object to a file.

        see ase.io.write for formats.
        kwargs are passed to ase.io.write.
        """
        from pickle import dump

        dump(obj=self.todict(), file=open(filename, "wb"), **kwargs)

    def iterimages(self):
        yield self

    def to_pulser(self):
        from pulser import Register

        return Register.from_coordinates(self.positions[:, :2], prefix="q")

    #

    # Rajarshi: Deleted the edit method, which in original
    # ASE approach lets users manipulate Atoms object. At
    # some stage we may adopt similar approach depending on
    # the usage/usecase.
    # def edit(self): Modify qbits interactively through ASE's GUI viewer.


def string2vector(v):
    """Used in rotate method to rotate qbit location"""
    if isinstance(v, str):
        if v[0] == "-":
            return -string2vector(v[1:])
        w = np.zeros(3)
        w["xyz".index(v)] = 1.0
        return w
    return np.array(v, float)


def default(data, dflt):
    """Helper function for setting default values."""
    if data is None:
        return None
    elif isinstance(data, (list, tuple)):
        newdata = []
        allnone = True
        for x in data:
            if x is None:
                newdata.append(dflt)
            else:
                newdata.append(x)
                allnone = False
        if allnone:
            return None
        return newdata
    else:
        return data<|MERGE_RESOLUTION|>--- conflicted
+++ resolved
@@ -17,23 +17,13 @@
 import ase.units as units
 from ase.cell import Cell
 
-<<<<<<< HEAD
 # from ase.stress import voigt_6_to_full_3x3_stress, full_3x3_to_voigt_6_stress
-from ase.geometry import (
-    wrap_positions,
-    find_mic,
-    get_angles,
-    get_distances,
-    get_dihedrals,
-=======
-#from ase.stress import voigt_6_to_full_3x3_stress, full_3x3_to_voigt_6_stress
 from ase.geometry import (
     find_mic,
     get_angles,
     get_dihedrals,
     get_distances,
     wrap_positions,
->>>>>>> b17bfe5b
 )
 from ase.utils import deprecated
 
