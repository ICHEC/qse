# This workflow will install Python dependencies, run tests and lint with a variety of Python versions
# For more information see: https://docs.github.com/en/actions/automating-builds-and-tests/building-and-testing-python

name: Python package

on: push

jobs:
  build:

    runs-on: ubuntu-latest
    strategy:
      fail-fast: false
      matrix:
        python-version: ["3.10", "3.11"]

    steps:
    - uses: actions/checkout@v4
<<<<<<< HEAD
    - uses: psf/black@stable
=======
    - uses: isort/isort-action@v1
>>>>>>> b17bfe5b
    - name: Set up Python ${{ matrix.python-version }}
      uses: actions/setup-python@v3
      with:
        python-version: ${{ matrix.python-version }}
    - name: Install dependencies
      run: |
        python -m pip install --upgrade pip
        python -m pip install flake8 pytest
        pip install .
    - name: Lint with flake8
      run: |
        # stop the build if there are Python syntax errors or undefined names
        flake8 ./qse --count --select=E9,F63,F7,F82 --show-source --statistics
        # exit-zero treats all errors as warnings. The GitHub editor is 127 chars wide
        flake8 ./qse --count --exit-zero --max-complexity=10 --max-line-length=127 --statistics
    - name: Test with pytest
      run: |
        pytest<|MERGE_RESOLUTION|>--- conflicted
+++ resolved
@@ -16,11 +16,8 @@
 
     steps:
     - uses: actions/checkout@v4
-<<<<<<< HEAD
     - uses: psf/black@stable
-=======
     - uses: isort/isort-action@v1
->>>>>>> b17bfe5b
     - name: Set up Python ${{ matrix.python-version }}
       uses: actions/setup-python@v3
       with:
