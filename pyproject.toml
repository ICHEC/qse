--- conflicted
+++ resolved
@@ -8,38 +8,24 @@
 readme = "README.md"
 authors = [
     {name = "Rajarshi Tiwari", email = "rajarshi.tiwari@ichec.ie"},
-<<<<<<< HEAD
-    {name = "James Nelson", email = "james.nelson@ichec.ie"},
-    {name = "Sherry Blair", email = "sherry.blair@ichec.ie"},
-    ]
-dynamic = ["version"]
-=======
     {name = "Karthik Krishnakumar", email = "karthik.krishnakumar@ichec.ie"},
     {name = "James Nelson", email = "james.nelson@ichec.ie"},
     {name = "Sherry Blair", email = "sherry.blair@ichec.ie"}
     ]
 version = "0.1.1"
->>>>>>> a7abc114
 requires-python = ">=3.10"
 dependencies = [
     "ase",
     "numpy",
-<<<<<<< HEAD
     "matplotlib",
-=======
-    "matplotlib"
->>>>>>> a7abc114
 ]
 
 [project.urls]
 homepage = "https://github.com/ichec/qse"
 
 [project.optional-dependencies]
-<<<<<<< HEAD
 pulser = ["pulser == 1.4.0"]
 myqlm = ["numpy == 1.26.4", "myqlm == 1.11.3"]
-
-=======
 dev = [
     "pytest",
     "pytest-cov",
@@ -49,7 +35,6 @@
     "black[jupyter]",
     "isort"
 ]
->>>>>>> a7abc114
 
 [tool.mypy]
 ignore_missing_imports = true
