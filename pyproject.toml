[build-system]
requires = ["setuptools"]
build-backend = "setuptools.build_meta"

[project]
name = "qse"
description = "Quantum Simulation Environment"
readme = "README.md"
authors = [
    {name = "Rajarshi Tiwari", email = "rajarshi.tiwari@ichec.ie"},
    {name = "Karthik Krishnakumar", email = "karthik.krishnakumar@ichec.ie"},
    {name = "James Nelson", email = "james.nelson@ichec.ie"},
    {name = "Sherry Blair", email = "sherry.blair@ichec.ie"}
    ]
<<<<<<< HEAD
version = "0.2.14"
=======
version = "0.2.15"
>>>>>>> 9669c7d9
requires-python = ">=3.10"
dependencies = [
    "ase",
    "numpy",
    "matplotlib"
]

[tool.setuptools.package-dir]
qse = "qse"

[project.urls]
homepage = "https://github.com/ichec/qse"

[project.optional-dependencies]
dev = [
    "pytest",
    "pytest-cov",
    "pytest-sugar",
    "ipykernel",
    "flake8", 
    "black[jupyter]",
    "isort",
    "Flake8-pyproject",
    "pulser == 1.4.0",  # required for tests
]
pulser = ["pulser == 1.4.0"]
myqlm = ["numpy == 1.26.4", "myqlm == 1.11.3"]
docs = [
    "sphinx",
    "sphinx-autoapi",
    "jupyter_book",
    "tomli",
    "pulser == 1.4.0",  # required for creating the docs
]

[tool.black]
line-length = 88

[tool.mypy]
ignore_missing_imports = true
no_implicit_optional = false
enable_error_code = 'ignore-without-code'

[tool.isort]
profile = "black"

[tool.pytest.ini_options]
testpaths = "tests"
addopts = "--cov=qse"

[tool.flake8]
count = true
# Recommend matching the black line length (default 88)
# rather than using the flake8 default of 79:
max-line-length = 88
ignore = [
    "E203", # Whitespace before ':' , see https://github.com/PyCQA/pycodestyle/issues/373
    "E741", # Do not use variables named 'I', 'O', or 'l', may remove in future
    "W503", # Line break occurred before a binary operator
]
statistics = true
show-source = true
#<|MERGE_RESOLUTION|>--- conflicted
+++ resolved
@@ -12,11 +12,7 @@
     {name = "James Nelson", email = "james.nelson@ichec.ie"},
     {name = "Sherry Blair", email = "sherry.blair@ichec.ie"}
     ]
-<<<<<<< HEAD
-version = "0.2.14"
-=======
-version = "0.2.15"
->>>>>>> 9669c7d9
+version = "0.2.16"
 requires-python = ">=3.10"
 dependencies = [
     "ase",
