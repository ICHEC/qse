[build-system]
requires = ["setuptools"]
build-backend = "setuptools.build_meta"

[project]
name = "qse"
description = "Quantum Simulation Environment"
readme = "README.md"
authors = [
    {name = "Rajarshi Tiwari", email = "rajarshi.tiwari@ichec.ie"},
    {name = "Karthik Krishnakumar", email = "karthik.krishnakumar@ichec.ie"},
    {name = "James Nelson", email = "james.nelson@ichec.ie"},
    {name = "Sherry Blair", email = "sherry.blair@ichec.ie"}
    ]
<<<<<<< HEAD
version = "0.2.16"
=======
version = "0.2.17"
>>>>>>> 1760a772
requires-python = ">=3.10"
dependencies = [
    "ase",
    "numpy",
    "matplotlib"
]

[tool.setuptools.package-dir]
qse = "qse"

[project.urls]
homepage = "https://github.com/ichec/qse"

[project.optional-dependencies]
dev = [
    "pytest",
    "pytest-cov",
    "pytest-sugar",
    "ipykernel",
    "flake8", 
    "black[jupyter]",
    "isort",
    "Flake8-pyproject",
    "pulser == 1.4.0",  # required for tests
]
pulser = ["pulser == 1.4.0"]
myqlm = ["numpy == 1.26.4", "myqlm == 1.11.3"]
docs = [
    "sphinx",
    "sphinx-autoapi",
    "jupyter_book",
    "tomli",
    "pulser == 1.4.0",  # required for creating the docs
]

[tool.black]
line-length = 88

[tool.mypy]
ignore_missing_imports = true
no_implicit_optional = false
enable_error_code = 'ignore-without-code'

[tool.isort]
profile = "black"

[tool.pytest.ini_options]
testpaths = "tests"
addopts = "--cov=qse"

[tool.flake8]
count = true
# Recommend matching the black line length (default 88)
# rather than using the flake8 default of 79:
max-line-length = 88
ignore = [
    "E203", # Whitespace before ':' , see https://github.com/PyCQA/pycodestyle/issues/373
    "E741", # Do not use variables named 'I', 'O', or 'l', may remove in future
    "W503", # Line break occurred before a binary operator
]
statistics = true
show-source = true
#<|MERGE_RESOLUTION|>--- conflicted
+++ resolved
@@ -12,11 +12,7 @@
     {name = "James Nelson", email = "james.nelson@ichec.ie"},
     {name = "Sherry Blair", email = "sherry.blair@ichec.ie"}
     ]
-<<<<<<< HEAD
-version = "0.2.16"
-=======
-version = "0.2.17"
->>>>>>> 1760a772
+version = "0.2.18"
 requires-python = ">=3.10"
 dependencies = [
     "ase",
